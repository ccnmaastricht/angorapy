--- conflicted
+++ resolved
@@ -10,11 +10,7 @@
 setup(
     name='angorapy',
     version='0.10.0',
-<<<<<<< HEAD
-    description='ANthropomorphic Goal-ORiented Modeling, Learning and Analysis for Neuroscience',
-=======
     description='Build Goal-driven Models of the Sensorimotor Cortex with Ease.',
->>>>>>> e7698af2
     long_description_content_type='text/markdown',
     long_description=long_description,
     url='http://www.angorapy.org',
@@ -23,18 +19,6 @@
     license='GPL-3.0',
     packages=find_packages(),
     install_requires=[
-<<<<<<< HEAD
-        "swig",
-        "imageio",
-        "numpy",
-        "box2d-py",
-        "gym[all]",
-        "mujoco",
-        "tensorflow",
-        "tensorflow_probability",
-        "tensorflow_graphics",
-        "mpi4py",
-=======
         "swig==4.1.1",
         "imageio==2.28.1",
         # "numpy",
@@ -44,7 +28,6 @@
         "tensorflow_probability==0.20.0",
         "tensorflow_graphics==2021.12.3",
         "mpi4py==3.1.4",
->>>>>>> e7698af2
         "tqdm",
         "simplejson",
         "psutil",
@@ -56,12 +39,6 @@
         "nvidia-ml-py3",
         "seaborn",
         "distance",
-<<<<<<< HEAD
-        "protobuf",
-        "panda_gym==3.0.6",
-        
-        # "keras_cortex==0.0.7",
-=======
         "panda_gym==3.0.6",
         "statsmodels==0.14.0",
         "keras_cortex==0.0.8",
@@ -73,7 +50,6 @@
         "dm_control==1.0.12",
         "mujoco_utils",
         "tensorflow_datasets",
->>>>>>> e7698af2
 
         # webinterface
         "itsdangerous==2.0.1",
