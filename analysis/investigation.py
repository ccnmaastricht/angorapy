#!/usr/bin/env python
import os
from pprint import pprint
from typing import List

<<<<<<< HEAD
=======
import numpy as np

import gym
>>>>>>> 33dd7b60
import tensorflow as tf
from gym.spaces import Discrete, Box
import gym
from agent.ppo import PPOAgent

from agent.policy import act_discrete, act_continuous
from models import build_rnn_distinct_models
from utilities.util import extract_layers, is_recurrent_model, parse_state, add_state_dims


class Investigator:

    def __init__(self, network):
        self.network = network

    def list_layer_names(self, only_para_layers=False) -> List[str]:
        """Get a list of unique string representations of all layers in the network."""
        if only_para_layers:
            return [layer.name for layer in extract_layers(self.network) if
                    not isinstance(layer, tf.keras.layers.Activation)]
        else:
            return [layer.name for layer in extract_layers(self.network)]

    def get_layer_by_name(self, layer_name):
        """Retrieve the layer object identified from the model by its unique string representation."""
        return extract_layers(self.network)[self.list_layer_names().index(layer_name)]

    def get_layer_weights(self, layer_name):
        return self.get_layer_by_name(layer_name).get_weights()

    def get_weight_dict(self):
        out = {}
        for layer_name in self.list_layer_names(only_para_layers=True):
            out[layer_name] = self.get_layer_weights(layer_name)

        return out

    def get_layer_activations(self, layer_name, input_tensor):
        layer = self.get_layer_by_name(layer_name)
        sub_model = tf.keras.Model(inputs=self.network.input, outputs=layer.output)

        return sub_model.predict(input_tensor)

    def get_activations_over_episode(self, layer_name, env, render: bool = False):
        states = []
        activations = []
        actions = []

        layer = self.get_layer_by_name(layer_name)
        dual_model = tf.keras.Model(inputs=self.network.input, outputs=[layer.output, self.network.output])

        if isinstance(env.action_space, Discrete):
            continuous_control = False
        elif isinstance(env.action_space, Box):
            continuous_control = True
        else:
            raise ValueError("Unknown action space.")

        is_recurrent = is_recurrent_model(self.network)
        policy_act = act_discrete if not continuous_control else act_continuous

        reward_trajectory = []
        env.render() if render else ""

        state = parse_state(env.reset())
        done = False
        while not done:
            activation, probabilities = dual_model.predict(add_state_dims(state, dims=2 if is_recurrent else 1))
            states.append(state)
            activations.append(activation)

            action, action_prob = policy_act(probabilities)
            actions.append(action)
            observation, reward, done, _ = env.step(action)
            state = parse_state(observation)
            reward_trajectory.append(reward)

        return list(zip(states, activations, reward_trajectory, actions))

        # return reward_trajectory



if __name__ == "__main__":
    os.environ['TF_CPP_MIN_LOG_LEVEL'] = '3'

    env_name = "CartPole-v1"
    agent_id: int = 1575394142
    env = gym.make(env_name)
    new_agent = PPOAgent.from_agent_state(agent_id)

    investi = Investigator(new_agent.policy)

    print(investi.list_layer_names())

    weights = investi.get_layer_weights("lstm")
    print(weights)

<<<<<<< HEAD
    activations = investi.get_layer_activations("lstm", )
=======
    tuples = inv.get_activations_over_episode("lstm", env, True)
    print(len(tuples))
    pprint(tuples)

    # tsne_results = sklm.TSNE.fit_transform(np.array(tuples[0]))
    state_data = np.empty((len(np.array(tuples)[:, 0]), 8))

    for l in np.array(tuples)[:, 0]:
        state_data += l
>>>>>>> 33dd7b60
<|MERGE_RESOLUTION|>--- conflicted
+++ resolved
@@ -3,12 +3,9 @@
 from pprint import pprint
 from typing import List
 
-<<<<<<< HEAD
-=======
 import numpy as np
 
 import gym
->>>>>>> 33dd7b60
 import tensorflow as tf
 from gym.spaces import Discrete, Box
 import gym
@@ -107,9 +104,9 @@
     weights = investi.get_layer_weights("lstm")
     print(weights)
 
-<<<<<<< HEAD
+
     activations = investi.get_layer_activations("lstm", )
-=======
+
     tuples = inv.get_activations_over_episode("lstm", env, True)
     print(len(tuples))
     pprint(tuples)
@@ -119,4 +116,4 @@
 
     for l in np.array(tuples)[:, 0]:
         state_data += l
->>>>>>> 33dd7b60
+
