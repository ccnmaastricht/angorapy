--- conflicted
+++ resolved
@@ -4,16 +4,12 @@
 monitor/experiments/
 storage/*
 
-<<<<<<< HEAD
-analysis/storage
-analysis/monitor
-=======
 analysis/monitor/experiments/
 analysis/storage/
 
 docs/monitor/experiments/
 docs/storage/
->>>>>>> 33dd7b60
+
 
 ### PyCharm+all ###
 # Covers JetBrains IDEs: IntelliJ, RubyMine, PhpStorm, AppCode, PyCharm, CLion, Android Studio and WebStorm
