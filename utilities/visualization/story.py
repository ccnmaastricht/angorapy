--- conflicted
+++ resolved
@@ -106,7 +106,6 @@
         twin_ax = ax.twinx()
         twin_ax.set_ylabel("Episode Steps")
 
-<<<<<<< HEAD
         r_line = ax.plot(self.agent.cycle_reward_history, label="Average Reward", color="orange")
         l_line = twin_ax.plot(self.agent.cycle_length_history, label="Episode Length", color="blue")
         lines = r_line + l_line
@@ -114,12 +113,6 @@
 
         ax.legend(lines, labels, loc=2)
         fig.savefig(f"{self.story_directory}/reward_plot.svg", format="svg")
-=======
-        ax.plot(self.agent.cycle_reward_history, label="Average Reward")
-        # ax.plot(self.agent.cycle_length_history, label="Standard Deviation")
-
-        # ax.set_xticks(list(range(self.agent.iteration)))
->>>>>>> 15df355c
 
         plt.close(fig)
 
