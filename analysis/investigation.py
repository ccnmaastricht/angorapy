--- conflicted
+++ resolved
@@ -13,14 +13,10 @@
 from environments import *
 
 from agent.policy import act_discrete, act_continuous
-<<<<<<< HEAD
-from models import build_rnn_distinct_models
-from utilities.util import extract_layers, is_recurrent_model, parse_state, add_state_dims, flatten, insert_unknown_shape_dimensions
-=======
+
 from models import build_rnn_models, build_ffn_models
 from utilities.util import extract_layers, is_recurrent_model, parse_state, add_state_dims, flatten, \
     insert_unknown_shape_dimensions
->>>>>>> 2d032259
 
 
 class Investigator:
@@ -133,12 +129,9 @@
     # env = gym.make("LunarLander-v2")
 
     env = gym.make("LunarLanderContinuous-v2")
-<<<<<<< HEAD
 
-    network, _, _ = build_rnn_distinct_models(env, 1)
-=======
     network, _, _ = build_ffn_models(env)
->>>>>>> 2d032259
+
     inv = Investigator(network)
 
     print(inv.list_layer_names())
@@ -146,12 +139,8 @@
     activation_rec = inv.get_layer_activations("dense_1")
     print(activation_rec)
 
-<<<<<<< HEAD
-    tuples = inv.get_activations_over_episode("policy_recurrent_layer", env, False)
+    tuples = inv.get_activations_over_episode("dense_1", env, True)
 
-=======
-    tuples = inv.get_activations_over_episode("dense_1", env, True)
->>>>>>> 2d032259
     print(len(tuples))
     pprint(list(zip(*tuples))[1])
 
