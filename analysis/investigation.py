#!/usr/bin/env python
import os
from typing import List, Union

import gym
import tensorflow as tf

from agent.policies import BasePolicyDistribution
from agent.ppo import PPOAgent
from utilities.model_utils import is_recurrent_model, list_layer_names, get_layers_by_names, build_sub_model_to, \
    extract_layers, CONVOLUTION_BASE_CLASS, is_conv
from utilities.util import parse_state, add_state_dims, flatten, insert_unknown_shape_dimensions
from utilities.wrappers import BaseWrapper, SkipWrapper


class Investigator:
    """Interface for investigating a policy network.

    The class serves as a wrapper to use a collection of methods that can extract information about the network."""

    def __init__(self, network: tf.keras.Model, distribution: BasePolicyDistribution, preprocessor: BaseWrapper = None):
        """Build an investigator for a network using a distribution.

        Args:
            network (tf.keras.Model):               the policy network to investigate
            distribution (BasePolicyDistribution):     a distribution that the network predicts
        """
        self.network: tf.keras.Model = network
        self.distribution: BasePolicyDistribution = distribution
        self.preprocessor: BaseWrapper = preprocessor if preprocessor is not None else SkipWrapper()

    @staticmethod
    def from_agent(agent: PPOAgent):
        """Instantiate an investigator from an agent object."""
        return Investigator(agent.policy, agent.distribution, preprocessor=agent.preprocessor)

    def list_layer_names(self, only_para_layers=True) -> List[str]:
        """Get a list of unique string representations of all layers in the network."""
        return list_layer_names(self.network, only_para_layers=only_para_layers)

    def list_convolutional_layer_names(self) -> List[str]:
        """Get a list of unique string representations of convolutional layers in the network."""
        return [layer.name for layer in extract_layers(self.network) if is_conv(layer)]

    def list_non_convolutional_layer_names(self) -> List[str]:
        """Get a list of unique string representations of non-convolutional layers in the network."""
        return [layer.name for layer in extract_layers(self.network) if
                not isinstance(layer, CONVOLUTION_BASE_CLASS) and not isinstance(layer, tf.keras.layers.Activation)]

    def get_layers_by_names(self, layer_names: Union[List[str], str]):
        """Retrieve the layer object identified from the model by its unique string representation."""
        if not isinstance(layer_names, list):
            layer_names = [layer_names]
        return get_layers_by_names(self.network, layer_names=layer_names)

    def get_layer_by_name(self, layer_name):
        """Retrieve the layer object identified from the model by its unique string representation."""
        return self.get_layers_by_names(layer_name)[0]

    def get_layer_weights(self, layer_name):
        """Get the weights of a layer identified by its unique name."""
        return self.get_layers_by_names(layer_name)[0].get_weights()

    def get_weight_dict(self):
        """Get a dictionary mapping layer names to the weights of the layers."""
        out = {}
        for layer_name in self.list_layer_names(only_para_layers=True):
            out[layer_name] = self.get_layer_weights(layer_name)

        return out

    def plot_model(self):
        """Plot the network graph into a file."""
        tf.keras.utils.plot_model(self.network, show_shapes=True)

    def dissect_recurrent_layer_weights(self, layer_name):
        """Return a recurrent cells weights and biases in a named dictionary."""
        layer = self.get_layers_by_names(layer_name)[0]

        if not is_recurrent_model(layer):
            raise ValueError("Cannot dissect non-recurrent layer...")

        units = layer.units

        # stolen from https://stackoverflow.com/a/51484524/5407682
        W = layer.get_weights()[0]
        U = layer.get_weights()[1]
        b = layer.get_weights()[2]

        if isinstance(layer, tf.keras.layers.SimpleRNN):
            return dict(
                W=W,
                U=U,
                b=b
            )
        elif isinstance(layer, tf.keras.layers.GRU):
            return dict(
                W_z=W[:, :units],
                W_r=W[:, units: units * 2],
                W_c=W[:, units * 2:],

                U_z=U[:, :units],
                U_r=U[:, units: units * 2],
                U_c=U[:, units * 2:],

                b_z=b[:units],
                b_r=b[units: units * 2],
                b_c=b[units * 2:],
            )
        elif isinstance(layer, tf.keras.layers.LSTM):
            return dict(
                W_i=W[:, :units],
                W_f=W[:, units: units * 2],
                W_c=W[:, units * 2: units * 3],
                W_o=W[:, units * 3:],

                U_i=U[:, :units],
                U_f=U[:, units: units * 2],
                U_c=U[:, units * 2: units * 3],
                U_o=U[:, units * 3:],

                b_i=b[:units],
                b_f=b[units: units * 2],
                b_c=b[units * 2: units * 3],
                b_o=b[units * 3:],
            )
        else:
            raise ValueError("Recurrent layer type not understood. Is it custom?")

    def get_layer_activations(self, layer_name: str, input_tensor=None):
        """Get activations of a layer. If no input tensor is given, a random tensor is used."""

        # make a sub model to the requested layer
        sub_model = build_sub_model_to(self.network, [layer_name])

        if input_tensor is None:
            input_tensor = tf.random.normal(insert_unknown_shape_dimensions(sub_model.input_shape))

        return sub_model.predict(input_tensor)

    def get_activations_over_episode(self, layer_names: Union[List[str], str], env: gym.Env, render: bool = False):
        """Run an episode using the network and get (s, activation, r) tuples for each timestep."""
        layer_names = layer_names if isinstance(layer_names, list) else [layer_names]

        states, activations, reward_trajectory, action_trajectory = [], [], [], []

        # make new model with multiple outputs
        polymodel = build_sub_model_to(self.network, layer_names, include_original=True)
        is_recurrent = is_recurrent_model(self.network)

        done = False
        state = env.reset()
        state = self.preprocessor.modulate((parse_state(state), None, None, None))[0]
        while not done:
            dual_out = flatten(polymodel.predict(add_state_dims(parse_state(state), dims=2 if is_recurrent else 1)))
            activation, probabilities = dual_out[:-len(self.network.output)], dual_out[-len(self.network.output):]

            states.append(state)
            activations.append(activation)
            env.render() if render else ""

            action, _ = self.distribution.act(*probabilities)
            action_trajectory.append(action)
            observation, reward, done, _ = env.step(action)
            observation, reward, done, _ = self.preprocessor.modulate((parse_state(observation), reward, done, None),
                                                                      update=False)

            state = observation
            reward_trajectory.append(reward)

        return [states, list(zip(*activations)), reward_trajectory, action_trajectory]

    def render_episode(self, env: gym.Env, to_gif: bool = False) -> None:
        """Render an episode in the given environment."""
        is_recurrent = is_recurrent_model(self.network)
        self.network.reset_states()

        done = False
        state = self.preprocessor.modulate((parse_state(env.reset()), None, None, None), update=False)[0]
        cumulative_reward = 0
        while not done:
            env.render() if not to_gif else env.render(mode="rgb_array")
            probabilities = flatten(
                self.network.predict(add_state_dims(parse_state(state), dims=2 if is_recurrent else 1)))

            action, _ = self.distribution.act(*probabilities)
            observation, reward, done, info = env.step(action)
            cumulative_reward += reward
            observation, reward, done, _ = self.preprocessor.modulate((parse_state(observation), reward, done, None),
                                                                      update=False)

            state = observation

        print(f"Achieved a score of {cumulative_reward}. "
              f"{'Good Boy!' if env.spec.reward_threshold is not None and cumulative_reward > env.spec.reward_threshold else ''}")


if __name__ == "__main__":
    print("INVESTIGATING")
    os.chdir("../")
    os.environ['TF_CPP_MIN_LOG_LEVEL'] = '3'
    os.environ['CUDA_VISIBLE_DEVICES'] = '-1'

<<<<<<< HEAD
    agent_007 = PPOAgent.from_agent_state(1583860097, from_iteration="b")
=======
    agent_007 = PPOAgent.from_agent_state(1583256614, from_iteration="b")
>>>>>>> df7f2e73
    inv = Investigator.from_agent(agent_007)
    print(inv.list_layer_names())

    #inv.get_activations_over_episode("policy_recurrent_layer", agent_007.env)

    #inv.get_activations_over_episode("policy_recurrent_layer", agent_007.env)

    for i in range(100):
        inv.render_episode(agent_007.env, to_gif=False)<|MERGE_RESOLUTION|>--- conflicted
+++ resolved
@@ -201,11 +201,7 @@
     os.environ['TF_CPP_MIN_LOG_LEVEL'] = '3'
     os.environ['CUDA_VISIBLE_DEVICES'] = '-1'
 
-<<<<<<< HEAD
     agent_007 = PPOAgent.from_agent_state(1583860097, from_iteration="b")
-=======
-    agent_007 = PPOAgent.from_agent_state(1583256614, from_iteration="b")
->>>>>>> df7f2e73
     inv = Investigator.from_agent(agent_007)
     print(inv.list_layer_names())
 
