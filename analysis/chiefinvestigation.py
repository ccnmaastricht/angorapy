--- conflicted
+++ resolved
@@ -121,9 +121,6 @@
     fps = adamfpf.find_fixed_points(states, sampled_inputs)
     # plot_fixed_points(activations_over_all_episodes, fps, 4000, 1)
 
-<<<<<<< HEAD
-    sub_model_to = build_sub_model_to(chiefinvesti.network, ["policy_recurrent_layer"])
-    sub_model_from = build_sub_model_from(chiefinvesti.network, ["policy_recurrent_layer"])
-=======
-    sub_model_to = build_sub_model_from(chiefinvesti.network, "policy_recurrent_layer")
->>>>>>> 3cbf5cb9
+
+
+    sub_model_from = build_sub_model_from(chiefinvesti.network, "policy_recurrent_layer")
