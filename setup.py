import os

from setuptools import setup, find_packages

from pathlib import Path
this_directory = Path(__file__).parent
long_description = (this_directory / "README.md").read_text()


setup(
    name='angorapy',
    version='0.10.0',
    description='ANthropomorphic Goal-ORiented Modeling, Learning and Analysis for Neuroscience',
    long_description_content_type='text/markdown',
    long_description=long_description,
    url='https://github.com/ccnmaastricht/angorapy',
    author='Tonio Weidler',
    author_email='research@tonioweidler.de',
    license='GPL-3.0',
    packages=find_packages(),
    install_requires=[
        "swig==4.1.1",
        "imageio==2.28.1",
        # "numpy",

        # tensorflow and extensions
        "tensorflow==2.12.0",
        "tensorflow_probability==0.20.0",
        "tensorflow_graphics==2021.12.3",
        "mpi4py==3.1.4",
        "tqdm",
        "simplejson",
        "psutil",
        "scipy",
        "argcomplete",
        "matplotlib",
        "scikit-learn==1.2.2",
        "pandas==1.4.4",
        "nvidia-ml-py3",
        "seaborn",
        "distance",
        "panda_gym==3.0.6",
        "statsmodels==0.14.0",
        "keras_cortex==0.0.8",

        # environments
        "box2d-py==2.3.5",
        "gymnasium[box2d,mujoco]==0.28.1",
        "mujoco",
        "dm_control==1.0.12",
        "mujoco_utils",
        "tensorflow_datasets",

        # webinterface
        "itsdangerous==2.0.1",
        "werkzeug==2.0.3",
        "Flask~=1.1.2",
        "Jinja2==3.0.0",
        "bokeh==2.3.3",
        "flask_jsglue",
    ],

    include_package_data=True,
    package_data={
        "angorapy": ["tasks/**/*"],
    },

    classifiers=[
        'Development Status :: 3 - Alpha',
        'Intended Audience :: Science/Research',
        'License :: OSI Approved :: GNU General Public License v3 (GPLv3)',
        'Operating System :: POSIX :: Linux',
        'Programming Language :: Python :: 3',
<<<<<<< HEAD
        'Programming Language :: Python :: 3.7',
=======
>>>>>>> f35d5ef5
        'Programming Language :: Python :: 3.8',
        'Programming Language :: Python :: 3.9',
        'Programming Language :: Python :: 3.10',
    ],
    python_requires=">=3.8",
)<|MERGE_RESOLUTION|>--- conflicted
+++ resolved
@@ -71,10 +71,6 @@
         'License :: OSI Approved :: GNU General Public License v3 (GPLv3)',
         'Operating System :: POSIX :: Linux',
         'Programming Language :: Python :: 3',
-<<<<<<< HEAD
-        'Programming Language :: Python :: 3.7',
-=======
->>>>>>> f35d5ef5
         'Programming Language :: Python :: 3.8',
         'Programming Language :: Python :: 3.9',
         'Programming Language :: Python :: 3.10',
