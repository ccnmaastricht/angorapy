import os
from typing import Optional

import mujoco
import numpy as np
from gym import utils
from angorapy.environments import rotations
from angorapy.environments.utils import robot_get_obs
from scipy.spatial import transform

from angorapy.common.const import N_SUBSTEPS, VISION_WH
from angorapy.common.reward import manipulate
from angorapy.common.senses import Sensation
from angorapy.configs.reward_config import MANIPULATE_BASE
from angorapy.environments.hand.shadowhand import BaseShadowHandEnv, get_palm_position, MODEL_PATH_MANIPULATE, FINGERTIP_SITE_NAMES

MANIPULATE_BLOCK_XML = os.path.join(os.path.abspath(os.path.dirname(os.path.realpath(__file__))),
                                    "../assets/hand",
                                    'manipulate_block_touch_sensors.xml')
MANIPULATE_EGG_XML = os.path.join(os.path.abspath(os.path.dirname(os.path.realpath(__file__))),
                                  "../assets/hand",
                                  'manipulate_egg_touch_sensors.xml')


def quat_from_angle_and_axis(angle, axis):
    assert axis.shape == (3,)
    axis /= np.linalg.norm(axis)
    quat = np.concatenate([[np.cos(angle / 2.)], np.sin(angle / 2.) * axis])
    quat /= np.linalg.norm(quat)
    return quat


class BaseManipulate(BaseShadowHandEnv):
    """Base class for in-hand object manipulation tasks."""

    max_steps_per_goal = 100

    def __init__(
            self,
            model_path,
            target_position,
            target_rotation,
            target_position_range,
            initial_qpos=None,
            randomize_initial_position=True,
            randomize_initial_rotation=True,
            distance_threshold=0.01,
            rotation_threshold=0.4,
            relative_control=False,
            ignore_z_target_rotation=False,
            n_substeps=N_SUBSTEPS,
            delta_t=0.002,
            touch_get_obs="sensordata",
            vision=False,
            touch=True,
            render_mode: Optional[str] = None
    ):
        """Initializes a new Hand manipulation environment.

        Args:
            model_path (string): path to the environments XML file
            target_position (string): the type of target position:
                - ignore: target position is fully ignored, i.e. the object can be positioned arbitrarily
                - fixed: target position is set to the initial position of the object
                - random: target position is fully randomized according to target_position_range
            target_rotation (string): the type of target rotation:
                - ignore: target rotation is fully ignored, i.e. the object can be rotated arbitrarily
                - fixed: target rotation is set to the initial rotation of the object
                - xyz: fully randomized target rotation around the X, Y and Z axis
                - z: fully randomized target rotation around the Z axis
                - parallel: fully randomized target rotation around Z and axis-aligned rotation around X, Y
            ignore_z_target_rotation (boolean): whether or not the Z axis of the target rotation is ignored
            target_position_range (np.array of shape (3, 2)): range of the target_position randomization
            initial_qpos (dict): a dictionary of joint names and values that define the initial configuration
            randomize_initial_position (boolean): whether or not to randomize the initial position of the object
            randomize_initial_rotation (boolean): whether or not to randomize the initial rotation of the object
            distance_threshold (float, in meters): the threshold after which the position of a goal is considered achieved
            rotation_threshold (float, in radians): the threshold after which the rotation of a goal is considered achieved
            n_substeps (int): number of substeps the simulation runs on every call to step
            relative_control (boolean): whether or not the hand is actuated in absolute joint positions or relative to the current state
            touch_get_obs (string): touch sensor readings
                - "boolean": returns 1 if touch sensor reading != 0.0 else 0
                - "sensordata": returns original touch sensor readings from self.sim.data.sensordata[id]
                - "log": returns log(x+1) touch sensor readings from self.sim.data.sensordata[id]
                - "off" or else: does not add touch sensor readings to the observation
            vision (bool): indicator whether the environment should return frames (True) or the exact object
                position (False)
        """

        self.touch_get_obs = touch_get_obs
        self.vision = vision
        self.touch_color = [1, 0, 0, 0.5]
        self.notouch_color = [0, 0.5, 0, 0.2]

        self.target_position = target_position
        self.target_rotation = target_rotation
        self.target_position_range = target_position_range
        self.parallel_quats = [rotations.euler2quat(r) for r in rotations.get_parallel_rotations()]
        self.randomize_initial_rotation = randomize_initial_rotation
        self.randomize_initial_position = randomize_initial_position
        self.distance_threshold = distance_threshold
        self.rotation_threshold = rotation_threshold
        self.ignore_z_target_rotation = ignore_z_target_rotation

        assert self.target_position in ['ignore', 'fixed', 'random']
        assert self.target_rotation in ['ignore', 'fixed', 'xyz', 'z', 'parallel']
        initial_qpos = initial_qpos or {}

        self.consecutive_goals_reached = 0
        self.steps_with_current_goal = 0
        self.previous_achieved_goal = self._get_achieved_goal()
        self._set_default_reward_function_and_config()

        super().__init__(initial_qpos=initial_qpos,
                         distance_threshold=0.1,
                         n_substeps=n_substeps,
                         delta_t=delta_t,
                         relative_control=relative_control,
                         model=model_path,
                         vision=vision,
                         render_mode=render_mode)

        # set touch sensors rgba values
        for _, site_id in self._touch_sensor_id_site_id:
            self.model.site_rgba[site_id][3] = 0.0

    def _set_default_reward_function_and_config(self):
        self.reward_function = manipulate
        self.reward_config = MANIPULATE_BASE

    def assert_reward_setup(self):
        """Assert whether the reward config fits the environment. """
        assert set(MANIPULATE_BASE.keys()).issubset(
            self.reward_config.keys()), "Incomplete manipulate reward configuration."

    def _get_achieved_goal(self):
        """Object position and rotation."""
        if hasattr(self, "data"):
            object_qpos = self.data.jnt('object:joint').qpos
            assert object_qpos.shape == (7,)
            return object_qpos.copy()
        else:
            # simulation not initialized yet
            return np.zeros(7)  # todo double check

    def _goal_distance(self, goal_a, goal_b):
        assert goal_a.shape == goal_b.shape
        assert goal_a.shape[-1] == 7

        d_pos = np.zeros_like(goal_a[..., 0])
        d_rot = np.zeros_like(goal_b[..., 0])

        if self.target_position != 'ignore':
            delta_pos = goal_a[..., :3] - goal_b[..., :3]
            d_pos = np.linalg.norm(delta_pos, axis=-1)

        if self.target_rotation != 'ignore':
            quat_a, quat_b = goal_a[..., 3:], goal_b[..., 3:]

            if self.ignore_z_target_rotation:
                # Special case: We want to ignore the Z component of the rotation.
                # This code here assumes Euler angles with xyz convention. We first transform
                # to euler, then set the Z component to be equal between the two, and finally
                # transform back into quaternions.
                euler_a = rotations.quat2euler(quat_a)
                euler_b = rotations.quat2euler(quat_b)
                euler_a[2] = euler_b[2]
                quat_a = rotations.euler2quat(euler_a)

            # Subtract quaternions and extract angle between them.
            quat_diff = rotations.quat_mul(quat_a, rotations.quat_conjugate(quat_b))
            angle_diff = 2 * np.arccos(np.clip(quat_diff[..., 0], -1., 1.))
            d_rot = angle_diff

        assert d_pos.shape == d_rot.shape
        return d_pos, d_rot

    def _is_success(self, achieved_goal, desired_goal):
        d_pos, d_rot = self._goal_distance(achieved_goal, desired_goal)
        achieved_pos = (d_pos < self.distance_threshold).astype(np.float32)
        achieved_rot = (d_rot < self.rotation_threshold).astype(np.float32)
        achieved_both = achieved_pos * achieved_rot

        return achieved_both

    def _env_setup(self, initial_state):
        super()._env_setup(initial_state)

        self.initial_goal = self._get_achieved_goal().copy()
        self.palm_xpos = self.data.body('robot0:palm').xpos.copy()

        self.goal = self._sample_goal()

    def reset(self, **kwargs):
        self.consecutive_goals_reached = 0
        self.steps_with_current_goal = 0

        return super().reset(**kwargs)

    def _reset_sim(self):
        self.reset_model()

        initial_qpos = self.data.jnt('object:joint').qpos.copy()
        initial_pos, initial_quat = initial_qpos[:3], initial_qpos[3:]
        assert initial_qpos.shape == (7,)
        assert initial_pos.shape == (3,)
        assert initial_quat.shape == (4,)
        initial_qpos = None

        # Randomization initial rotation.
        if self.randomize_initial_rotation:
            if self.target_rotation == 'z':
                angle = self.np_random.uniform(-np.pi, np.pi)
                axis = np.array([0., 0., 1.])
                offset_quat = quat_from_angle_and_axis(angle, axis)
                initial_quat = rotations.quat_mul(initial_quat, offset_quat)
            elif self.target_rotation == 'parallel':
                angle = self.np_random.uniform(-np.pi, np.pi)
                axis = np.array([0., 0., 1.])
                z_quat = quat_from_angle_and_axis(angle, axis)
                parallel_quat = self.parallel_quats[self.np_random.randint(len(self.parallel_quats))]
                offset_quat = rotations.quat_mul(z_quat, parallel_quat)
                initial_quat = rotations.quat_mul(initial_quat, offset_quat)
            elif self.target_rotation in ['xyz', 'ignore']:
                angle = self.np_random.uniform(-np.pi, np.pi)
                axis = self.np_random.uniform(-1., 1., size=3)
                offset_quat = quat_from_angle_and_axis(angle, axis)
                initial_quat = rotations.quat_mul(initial_quat, offset_quat)
            elif self.target_rotation == 'fixed':
                pass
            else:
                raise error.Error('Unknown target_rotation option "{}".'.format(self.target_rotation))

        # Randomize initial position.
        if self.randomize_initial_position:
            if self.target_position != 'fixed':
                initial_pos += self.np_random.normal(size=3, scale=0.005)

        initial_quat /= np.linalg.norm(initial_quat)
        initial_qpos = np.concatenate([initial_pos, initial_quat])
        self.data.jnt('object:joint').qpos[:] = initial_qpos

        def is_on_palm():
            mujoco.mj_forward(self.model, self.data)
            cube_middle_pos = self.data.site("object:center").xpos
            is_on_palm = (cube_middle_pos[2] > 0.04)
            return is_on_palm

        # Run the simulation for a bunch of timesteps to let everything settle in.
        for _ in range(10):
            self._set_action(np.zeros(20))
            mujoco.mj_step(self.model, self.data)

        return is_on_palm()

    def _sample_goal(self):
        # Select a goal for the object position.
        target_pos = None
        if self.target_position == 'random':
            assert self.target_position_range.shape == (3, 2)
            offset = self.np_random.uniform(self.target_position_range[:, 0], self.target_position_range[:, 1])
            assert offset.shape == (3,)
            target_pos = self.data.jnt('object:joint').qpos[:3] + offset
        elif self.target_position in ['ignore', 'fixed']:
            target_pos = self.data.jnt('object:joint').qpos[:3]
        else:
            raise error.Error('Unknown target_position option "{}".'.format(self.target_position))
        assert target_pos is not None
        assert target_pos.shape == (3,)

        # Select a goal for the object rotation.
        target_quat = None
        if self.target_rotation == 'z':
            angle = self.np_random.uniform(-np.pi, np.pi)
            axis = np.array([0., 0., 1.])
            target_quat = quat_from_angle_and_axis(angle, axis)
        elif self.target_rotation == 'parallel':
            angle = self.np_random.uniform(-np.pi, np.pi)
            axis = np.array([0., 0., 1.])
            target_quat = quat_from_angle_and_axis(angle, axis)
            parallel_quat = self.parallel_quats[self.np_random.randint(len(self.parallel_quats))]
            target_quat = rotations.quat_mul(target_quat, parallel_quat)
        elif self.target_rotation == 'xyz':
            angle = self.np_random.uniform(-np.pi, np.pi)
            axis = self.np_random.uniform(-1., 1., size=3)
            target_quat = quat_from_angle_and_axis(angle, axis)
        elif self.target_rotation in ['ignore', 'fixed']:
            target_quat = self.data.jnt('object:joint').qpos
        else:
            raise error.Error('Unknown target_rotation option "{}".'.format(self.target_rotation))
        assert target_quat is not None
        assert target_quat.shape == (4,)

        target_quat /= np.linalg.norm(target_quat)  # normalized quaternion
        goal = np.concatenate([target_pos, target_quat])
        return goal

    def _render_callback(self, render_targets=False):
        # Assign current state to target object but offset a bit so that the actual object
        # is not obscured.

        if render_targets:
            goal = self.goal.copy()
            assert goal.shape == (7,)
            if self.target_position == 'ignore':
                # Move the object to the side since we do not care about it's position.
                goal[0] += 0.15

            self.data.jnt('target:joint').qpos[:] = goal
            self.data.jnt('target:joint').qvel[:] = np.zeros(6)

            if 'object_hidden' in self.model.names.split(b"\x00"):
                hidden_id = self.model.geom_name2id('object_hidden')
                self.model.geom_rgba[hidden_id, 3] = 1.

        mujoco.mj_forward(self.model, self.data)

    def _get_obs(self):
        object_qpos = self.data.jnt('object:joint').qpos.copy()
        target_orientation = self.goal.ravel().copy()[3:]
        hand_joint_angles, hand_joint_velocities = robot_get_obs(self.model, self.data)

        proprioception = np.concatenate([
            hand_joint_angles,
            hand_joint_velocities,
            object_qpos,
        ])

        return {
            "observation": Sensation(
                vision=object_qpos,
                proprioception=proprioception.copy(),
                touch=None,
                goal=target_orientation),
            "achieved_goal": object_qpos.copy(),
            "desired_goal": self.goal.ravel().copy(),
        }

    def _is_dropped(self) -> bool:
        """Heuristically determine whether the object still is in the hand."""

        # determine object center position
        obj_center_pos = self.data.site("object:center").xpos

        # determine palm center position
        palm_center_pos = get_palm_position(self.model)

        dropped = (
                obj_center_pos[2] < palm_center_pos[2]  # z axis of object smaller than that of palm
            # we could add smth like checking for contacts between palm and object here, but the above works
            # pretty well already tbh
        )

        return dropped

    def _goal_progress(self):
        return (sum(self._goal_distance(self.goal, self.previous_achieved_goal))
                - sum(self._goal_distance(self.goal, self._get_achieved_goal())))

    def step(self, action):
        """Make step in environment."""
        obs, reward, terminated, truncated, info = super().step(action)
        self.steps_with_current_goal += 1

        success = self._is_success(self._get_achieved_goal(), self.goal)

        # determine if a goal has been reached
        if not success:
            self.previous_achieved_goal = self._get_achieved_goal().copy()
        else:
            self.consecutive_goals_reached += 1
            self.goal = self._sample_goal()
            self.steps_with_current_goal = 0
            obs = self._get_obs()

        if self.steps_with_current_goal >= BaseManipulate.max_steps_per_goal:
            terminated = True

        # determine if done
        dropped = self._is_dropped()
        terminated = terminated or dropped or self.consecutive_goals_reached >= 50

        if "auxiliary_performances" not in info.keys():
            info["auxiliary_performances"] = {}
        info["auxiliary_performances"]["consecutive_goals_reached"] = self.consecutive_goals_reached

        return obs, reward, terminated, truncated, info


class ManipulateBlock(BaseManipulate, utils.EzPickle):
    """Manipulate Environment with a Block as an object."""

    def __init__(self,
                 target_position='ignore',
                 target_rotation='xyz',
                 touch_get_obs='sensordata',
                 relative_control=True,
                 vision: bool = False,
                 delta_t: float = 0.002,
                 render_mode: Optional[str] = None):
        utils.EzPickle.__init__(self, target_position, target_rotation, touch_get_obs, "dense")
        BaseManipulate.__init__(self,
                                model_path=MODEL_PATH_MANIPULATE,
                                touch_get_obs=touch_get_obs,
                                target_rotation=target_rotation,
                                target_position=target_position,
                                target_position_range=np.array([(-0.04, 0.04), (-0.06, 0.02), (0.0, 0.06)]),
                                vision=vision,
                                relative_control=relative_control,
                                delta_t=delta_t,
                                render_mode=render_mode
                                )


class OpenAIManipulate(BaseManipulate, utils.EzPickle):

    def __init__(self, delta_t=0.002):
        utils.EzPickle.__init__(self, "ignore", "xyz", 'sensordata', "dense")
        BaseManipulate.__init__(self,
                                model_path=MODEL_PATH_MANIPULATE,
                                touch_get_obs='sensordata',
                                target_rotation="xyz",
                                target_position="ignore",
                                target_position_range=np.array([(-0.04, 0.04), (-0.06, 0.02), (0.0, 0.06)]),
                                vision=False,
                                n_substeps=10,
                                delta_t=delta_t,
                                relative_control=True
                                )

    def _get_obs(self):
        finger_tip_positions = np.array([self.sim.data.get_site_xpos(name) for name in FINGERTIP_SITE_NAMES]).flatten()
        object_qpos = self.data.jnt('object:joint').qpos.copy()
        target_orientation = self.goal.ravel().copy()[3:]

        target_quat = transform.Rotation.from_quat(target_orientation)
        current_quat = transform.Rotation.from_quat((object_qpos[3:]))
        relative_target_orientation = (target_quat * current_quat.inv()).as_quat()

        hand_joint_angles, hand_joint_velocities = robot_get_obs(self.sim)
        object_positional_velocity = self.sim.data.get_body_xvelp('object')
        object_angular_velocity = self.sim.data.get_body_xvelr('object')  # quaternions in OpenAI model

        proprioception = np.concatenate([
            finger_tip_positions,
            object_qpos,
            relative_target_orientation,
            hand_joint_angles,
            hand_joint_velocities,
            object_positional_velocity,
            object_angular_velocity
        ])

        return {
            "observation": Sensation(
                vision=None,
                proprioception=proprioception.copy(),
                touch=None,
                goal=target_orientation),
            "achieved_goal": object_qpos.copy(),
            "desired_goal": self.goal.ravel().copy(),
        }


class HumanoidManipulateBlockDiscrete(ManipulateBlock):
    continuous = False
    asynchronous = False

    def _get_obs(self):
        """Gather humanoid senses and asynchronous information."""

        object_qpos = self.data.jnt('object:joint').qpos.copy()

        # vision
        if not self.vision:
            vision_input = object_qpos.astype(np.float32)
        else:
            vision_input = self.render()

        # goal
        target_orientation = self.goal.ravel().copy()[3:]

        # proprioception
        hand_joint_angles, hand_joint_velocities = robot_get_obs(self.model, self.data)

        proprioception = np.concatenate([
            hand_joint_angles,
            hand_joint_velocities
        ])

        # touch
        touch = self.data.sensordata[self._touch_sensor_id]

        # asynchronous information
        finger_tip_positions = np.array([self.data.site(name).xpos for name in FINGERTIP_SITE_NAMES]).flatten()
        target_quat = transform.Rotation.from_quat(target_orientation)
        current_quat = transform.Rotation.from_quat((object_qpos[3:]))
        relative_target_orientation = (target_quat * current_quat.inv()).as_quat()

        object_positional_velocity = self.data.body("object").cvel[3:]  # todo double check if correct part
        object_angular_velocity = self.data.body("object").cvel[:3]  # quaternions in OpenAI model

        asynchronous = np.concatenate([
            finger_tip_positions,
            relative_target_orientation,
            object_positional_velocity,
            object_angular_velocity
        ])

        return {
            "observation": Sensation(
                vision=vision_input,
                proprioception=proprioception.copy(),
                touch=touch,
                goal=target_orientation,
                asymmetric=None if not self.asynchronous else asynchronous
            ),
            "achieved_goal": object_qpos.copy().astype(np.float32),
            "desired_goal": self.goal.ravel().copy().astype(np.float32),
        }


class HumanoidManipulateBlock(HumanoidManipulateBlockDiscrete):
    continuous = True
    asynchronous = False


class HumanoidManipulateBlockDiscreteAsynchronous(HumanoidManipulateBlockDiscrete):
    asynchronous = True
    continuous = False


class HumanoidManipulateBlockAsynchronous(HumanoidManipulateBlockDiscrete):
    asynchronous = True
    continuous = True


class OpenAIManipulateDiscrete(OpenAIManipulate):
    continuous = False


class ManipulateBlockDiscrete(ManipulateBlock):
    continuous = False


class ManipulateEgg(BaseManipulate, utils.EzPickle):
    """Manipulate Environment with an Egg as an object."""

    def __init__(self, target_position='ignore', target_rotation='xyz', touch_get_obs='sensordata',
                 relative_control=True,
                 vision: bool = False):
        utils.EzPickle.__init__(self, target_position, target_rotation, touch_get_obs, "dense")
        BaseManipulate.__init__(self,
                                model_path=MANIPULATE_EGG_XML,
                                touch_get_obs=touch_get_obs,
                                target_rotation=target_rotation,
                                target_position=target_position,
                                target_position_range=np.array([(-0.04, 0.04), (-0.06, 0.02), (0.0, 0.06)]),
                                vision=vision,
                                relative_control=relative_control
                                )


if __name__ == '__main__':
    hand = HumanoidManipulateBlockDiscrete()
<<<<<<< HEAD
    print("hi")
    pass
=======
    print("bla")
>>>>>>> ed556ebc
<|MERGE_RESOLUTION|>--- conflicted
+++ resolved
@@ -563,9 +563,3 @@
 
 if __name__ == '__main__':
     hand = HumanoidManipulateBlockDiscrete()
-<<<<<<< HEAD
-    print("hi")
-    pass
-=======
-    print("bla")
->>>>>>> ed556ebc
