--- conflicted
+++ resolved
@@ -250,15 +250,9 @@
 
     msgs = comm.gather(gathering_msg, root=0)
 
-<<<<<<< HEAD
-    it = time.time()
-    outs_ffn = ray.get([actor.collect.remote(2048, 0.99, 0.95, 8, wrapper.serialize()) for actor in actors])
-    print(f"Gathering Time: {time.time() - it}")
-=======
     if rank == 0:
         for msg in msgs:
             print(msg)
->>>>>>> 9736cb68
 
     print(f"Program Runtime: {time.time() - t}")
 
