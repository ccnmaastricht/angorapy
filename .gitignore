docs/analysis/*
MUJOCO_LOG.TXT

monitor/experiments/
storage/*

analysis/monitor/experiments/
analysis/storage/

docs/monitor/experiments/
docs/storage/

<<<<<<< HEAD
=======
tests/storage/
>>>>>>> 5af10639

### PyCharm+all ###
# Covers JetBrains IDEs: IntelliJ, RubyMine, PhpStorm, AppCode, PyCharm, CLion, Android Studio and WebStorm
# Reference: https://intellij-support.jetbrains.com/hc/en-us/articles/206544839

# User-specific stuff
.idea/**/workspace.xml
.idea/**/tasks.xml
.idea/**/usage.statistics.xml
.idea/**/dictionaries
.idea/**/shelf

# Generated files
.idea/**/contentModel.xml

# Sensitive or high-churn files
.idea/**/dataSources/
.idea/**/dataSources.ids
.idea/**/dataSources.local.xml
.idea/**/sqlDataSources.xml
.idea/**/dynamic.xml
.idea/**/uiDesigner.xml
.idea/**/dbnavigator.xml

# Gradle
.idea/**/gradle.xml
.idea/**/libraries

# Gradle and Maven with auto-import
# When using Gradle or Maven with auto-import, you should exclude module files,
# since they will be recreated, and may cause churn.  Uncomment if using
# auto-import.
# .idea/modules.xml
# .idea/*.iml
# .idea/modules
# *.iml
# *.ipr

# CMake
cmake-build-*/

# Mongo Explorer plugin
.idea/**/mongoSettings.xml

# File-based project format
*.iws

# IntelliJ
out/

# mpeltonen/sbt-idea plugin
.idea_modules/

# JIRA plugin
atlassian-ide-plugin.xml

# Cursive Clojure plugin
.idea/replstate.xml

# Crashlytics plugin (for Android Studio and IntelliJ)
com_crashlytics_export_strings.xml
crashlytics.properties
crashlytics-build.properties
fabric.properties

# Editor-based Rest Client
.idea/httpRequests

# Android studio 3.1+ serialized cache file
.idea/caches/build_file_checksums.ser

### PyCharm+all Patch ###
# Ignores the whole .idea folder and all .iml files
# See https://github.com/joeblau/gitignore.io/issues/186 and https://github.com/joeblau/gitignore.io/issues/360

.idea/

# Reason: https://github.com/joeblau/gitignore.io/issues/186#issuecomment-249601023

*.iml
modules.xml
.idea/misc.xml
*.ipr

# Sonarlint plugin
.idea/sonarlint

### Python ###
# Byte-compiled / optimized / DLL files
__pycache__/
*.py[cod]
*$py.class

# C extensions
*.so

# Distribution / packaging
.Python
build/
develop-eggs/
dist/
downloads/
eggs/
.eggs/
lib/
lib64/
parts/
sdist/
var/
wheels/
pip-wheel-metadata/
share/python-wheels/
*.egg-info/
.installed.cfg
*.egg
MANIFEST

# PyInstaller
#  Usually these files are written by a python script from a template
#  before PyInstaller builds the exe, so as to inject date/other infos into it.
*.manifest
*.spec

# Installer logs
pip-log.txt
pip-delete-this-directory.txt

# Unit test / coverage reports
htmlcov/
.tox/
.nox/
.coverage
.coverage.*
.cache
nosetests.xml
coverage.xml
*.cover
.hypothesis/
.pytest_cache/

# Translations
*.mo
*.pot

# Django stuff:
*.log
local_settings.py
db.sqlite3
db.sqlite3-journal

# Flask stuff:
instance/
.webassets-cache

# Scrapy stuff:
.scrapy

# Sphinx documentation
docs/_build/

# PyBuilder
target/

# Jupyter Notebook
.ipynb_checkpoints

# IPython
profile_default/
ipython_config.py

# pyenv
.python-version

# pipenv
#   According to pypa/pipenv#598, it is recommended to include Pipfile.lock in version control.
#   However, in case of collaboration, if having platform-specific dependencies or dependencies
#   having no cross-platform support, pipenv may install dependencies that don't work, or not
#   install all needed dependencies.
#Pipfile.lock

# celery beat schedule file
celerybeat-schedule

# SageMath parsed files
*.sage.py

# Environments
.env
.venv
env/
venv/
ENV/
env.bak/
venv.bak/

# Spyder project settings
.spyderproject
.spyproject

# Rope project settings
.ropeproject

# mkdocs documentation
/site

# mypy
.mypy_cache/
.dmypy.json
dmypy.json

# Pyre type checker
.pyre/

# iCloud
*.icloud

# End of https://www.gitignore.io/api/python,pycharm+all<|MERGE_RESOLUTION|>--- conflicted
+++ resolved
@@ -10,10 +10,8 @@
 docs/monitor/experiments/
 docs/storage/
 
-<<<<<<< HEAD
-=======
+
 tests/storage/
->>>>>>> 5af10639
 
 ### PyCharm+all ###
 # Covers JetBrains IDEs: IntelliJ, RubyMine, PhpStorm, AppCode, PyCharm, CLion, Android Studio and WebStorm
