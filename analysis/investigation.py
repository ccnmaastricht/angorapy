--- conflicted
+++ resolved
@@ -6,7 +6,6 @@
 import gym
 import numpy as np
 import tensorflow as tf
-
 
 from agent.policy import _PolicyDistribution, GaussianPolicyDistribution
 from agent.ppo import PPOAgent
@@ -75,13 +74,7 @@
         """Run an episode using the network and get (s, activation, r) tuples for each timestep."""
         layer_names = layer_names if isinstance(layer_names, list) else [layer_names]
 
-<<<<<<< HEAD
-        states = []
-        activations = []
-        actions = []
-=======
         states, activations, reward_trajectory, action_trajectory = [], [], [], []
->>>>>>> 39f5b1ac
 
         # make new model with multiple outputs
         polymodel = build_sub_model_to(self.network, layer_names, include_original=True)
@@ -104,14 +97,8 @@
 
             state = parse_state(observation)
             reward_trajectory.append(reward)
-            actions.append(action)
 
-        return list(zip(states, activations, reward_trajectory, actions))
-
-<<<<<<< HEAD
-=======
         return [states, list(zip(*activations)), reward_trajectory, action_trajectory]
->>>>>>> 39f5b1ac
 
     def render_episode(self, env: gym.Env):
         """Render an episode in the given environment."""
