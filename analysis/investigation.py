#!/usr/bin/env python
import os
from pprint import pprint
from typing import List, Union

import gym
import numpy as np
import tensorflow as tf
<<<<<<< HEAD
from gym.spaces import Discrete, Box
import gym
from agent.ppo import PPOAgent
from environments import *

from agent.policy import act_discrete, act_continuous

from models import build_rnn_models, build_ffn_models
from utilities.util import extract_layers, is_recurrent_model, parse_state, add_state_dims, flatten, \
=======

from agent.policy import _PolicyDistribution, GaussianPolicyDistribution
from agent.ppo import PPOAgent
from models import build_ffn_models, get_model_builder, plot_model
from utilities.util import parse_state, add_state_dims, flatten, \
>>>>>>> 5af10639
    insert_unknown_shape_dimensions
from utilities.model_management import is_recurrent_model, list_layer_names, extract_layers, get_layers_by_names, \
    build_sub_model_to


class Investigator:
    """Interface for investigating a policy network.

    The class serves as a wrapper to use a collection of methods that can extract information about the network."""

    def __init__(self, network: tf.keras.Model, distribution: _PolicyDistribution):
        """Build an investigator for a network using a distribution.

        Args:
            network (tf.keras.Model):               the policy network to investigate
            distribution (_PolicyDistribution):     a distribution that the network predicts
        """
        self.network: tf.keras.Model = network
        self.distribution: _PolicyDistribution = distribution

    @staticmethod
    def from_agent(agent: PPOAgent):
        """Instantiate an investigator from an agent object."""
        return Investigator(agent.policy, agent.distribution)

    def list_layer_names(self, only_para_layers=True) -> List[str]:
        """Get a list of unique string representations of all layers in the network."""
        return list_layer_names(self.network, only_para_layers=only_para_layers)

    def get_layers_by_names(self, layer_names: Union[List[str], str]):
        """Retrieve the layer object identified from the model by its unique string representation."""
        if not isinstance(layer_names, list):
            layer_names = [layer_names]
        return get_layers_by_names(self.network, layer_names=layer_names)

    def get_layer_weights(self, layer_name):
        return self.get_layers_by_names(layer_name).get_weights()

    def get_weight_dict(self):
        out = {}
        for layer_name in self.list_layer_names(only_para_layers=True):
            out[layer_name] = self.get_layer_weights(layer_name)

        return out

    def get_layer_activations(self, layer_name: str, input_tensor=None):
        """Get activations of a layer. If no input tensor is given, a random tensor is used."""

        # make a sub model to the requested layer
        sub_model = build_sub_model_to(self.network, [layer_name])

        if input_tensor is None:
            input_tensor = tf.random.normal(insert_unknown_shape_dimensions(sub_model.input_shape))

        return sub_model.predict(input_tensor)

<<<<<<< HEAD
    def get_activations_over_episode(self, layer_name, previous_layer_name, env, render: bool = False):
=======
    def get_activations_over_episode(self, layer_names: Union[List[str], str], env: gym.Env, render: bool = False):
        """Run an episode using the network and get (s, activation, r) tuples for each timestep."""
        layer_names = layer_names if isinstance(layer_names, list) else [layer_names]

>>>>>>> 5af10639
        states = []
        activations = []
        actions = []
        previous_activations = []

<<<<<<< HEAD
        layer = self.get_layer_by_name(layer_name)
        previous_layer = self.get_layer_by_name(previous_layer_name)
        dual_model = tf.keras.Model(inputs=self.network.input, outputs=[layer.output,
                                                                        previous_layer.output,
                                                                        self.network.output])

        if isinstance(env.action_space, Discrete):
            continuous_control = False
        elif isinstance(env.action_space, Box):
            continuous_control = True
        else:
            raise ValueError("Unknown action space.")

=======
        dual_model = build_sub_model_to(self.network, layer_names, include_original=True)
>>>>>>> 5af10639
        is_recurrent = is_recurrent_model(self.network)

        reward_trajectory = []
        env.render() if render else ""

        state = parse_state(env.reset())
        done = False
        while not done:
            dual_out = flatten(dual_model.predict(add_state_dims(state, dims=2 if is_recurrent else 1)))
<<<<<<< HEAD
            activation, previous_activation, probabilities = dual_out[0], dual_out[1], dual_out[2:]
=======
            activation, probabilities = dual_out[:len(layer_names)], dual_out[len(layer_names):]
>>>>>>> 5af10639

            states.append(state)
            # action, action_probability = act_continuous(*a_distr) if is_continuous else act_discrete(*a_distr)
            activations.append(activation)
            previous_activations.append(previous_activation)

<<<<<<< HEAD
            action, _ = act_continuous(*probabilities) if continuous_control else act_discrete(*probabilities)
            actions.append(action)
=======
            action, _ = self.distribution.act(*probabilities)
>>>>>>> 5af10639
            observation, reward, done, _ = env.step(action)

            state = parse_state(observation)
            reward_trajectory.append(reward)

        return list(zip(states, activations, previous_activations, reward_trajectory, actions))

        # return reward_trajectory


    def render_episode(self, env: gym.Env):
        """Render an episode in the given environment."""
        is_recurrent = is_recurrent_model(self.network)

<<<<<<< HEAD
if __name__ == "__main__":
    os.environ['TF_CPP_MIN_LOG_LEVEL'] = '3'
    env_name = "LunarLanderContinuous-v2"
    agent_id = 1576849128
    env = gym.make(env_name)
    new_agent = PPOAgent.from_agent_state(agent_id)

    investi = Investigator(new_agent.policy)
    layer_names = investi.list_layer_names()
    print(investi.list_layer_names())

    activations = investi.get_layer_activations("policy_recurrent_layer")

    # env_name = "CartPole-v1"
    # agent_id: int = 1575394142
    # env = gym.make(env_name)
    # new_agent = PPOAgent.from_agent_state(agent_id)

    # investi = Investigator(new_agent.policy)

    # print(investi.list_layer_names())

    # weights = investi.get_layer_weights("lstm")
    # print(weights)


    # activations = investi.get_layer_activations("lstm", )

    # tuples = investi.get_activations_over_episode("lstm", env, True)

    # env = gym.make("LunarLander-v2")

    #env = gym.make("LunarLanderContinuous-v2")

    #network, _, _ = build_ffn_models(env)

    #inv = Investigator(network)

    #print(inv.list_layer_names())

    #activation_rec = inv.get_layer_activations("dense_1")
    #print(activation_rec)

    #tuples = inv.get_activations_over_episode("dense_1", env, True)

    #print(len(tuples))
    #pprint(list(zip(*tuples))[1])

    # tsne_results = sklm.TSNE.fit_transform(np.array(tuples[0]))
    #state_data = np.empty((len(np.array(tuples)[:, 0]), 8))

    #for l in np.array(tuples)[:, 0]:
    #    state_data += l
=======
        done = False
        state = parse_state(env.reset())
        cumulative_reward = 0
        while not done:
            env.render()
            probabilities = flatten(self.network.predict(add_state_dims(state, dims=2 if is_recurrent else 1)))

            action, _ = self.distribution.act(*probabilities)
            observation, reward, done, _ = env.step(action)
            state = parse_state(observation)
            cumulative_reward += reward

        print(f"Achieved a score of {cumulative_reward}. {'Good Boy!' if cumulative_reward > env.spec.reward_threshold else ''}")


if __name__ == "__main__":
    os.chdir("../")
    os.environ['TF_CPP_MIN_LOG_LEVEL'] = '3'

    agent_007 = PPOAgent.from_agent_state(1578664065)
    inv = Investigator.from_agent(agent_007)

    inv.render_episode(agent_007.env)
>>>>>>> 5af10639

<|MERGE_RESOLUTION|>--- conflicted
+++ resolved
@@ -6,23 +6,12 @@
 import gym
 import numpy as np
 import tensorflow as tf
-<<<<<<< HEAD
-from gym.spaces import Discrete, Box
-import gym
-from agent.ppo import PPOAgent
-from environments import *
 
-from agent.policy import act_discrete, act_continuous
-
-from models import build_rnn_models, build_ffn_models
-from utilities.util import extract_layers, is_recurrent_model, parse_state, add_state_dims, flatten, \
-=======
 
 from agent.policy import _PolicyDistribution, GaussianPolicyDistribution
 from agent.ppo import PPOAgent
 from models import build_ffn_models, get_model_builder, plot_model
 from utilities.util import parse_state, add_state_dims, flatten, \
->>>>>>> 5af10639
     insert_unknown_shape_dimensions
 from utilities.model_management import is_recurrent_model, list_layer_names, extract_layers, get_layers_by_names, \
     build_sub_model_to
@@ -79,131 +68,41 @@
 
         return sub_model.predict(input_tensor)
 
-<<<<<<< HEAD
-    def get_activations_over_episode(self, layer_name, previous_layer_name, env, render: bool = False):
-=======
     def get_activations_over_episode(self, layer_names: Union[List[str], str], env: gym.Env, render: bool = False):
         """Run an episode using the network and get (s, activation, r) tuples for each timestep."""
         layer_names = layer_names if isinstance(layer_names, list) else [layer_names]
 
->>>>>>> 5af10639
         states = []
         activations = []
         actions = []
-        previous_activations = []
 
-<<<<<<< HEAD
-        layer = self.get_layer_by_name(layer_name)
-        previous_layer = self.get_layer_by_name(previous_layer_name)
-        dual_model = tf.keras.Model(inputs=self.network.input, outputs=[layer.output,
-                                                                        previous_layer.output,
-                                                                        self.network.output])
-
-        if isinstance(env.action_space, Discrete):
-            continuous_control = False
-        elif isinstance(env.action_space, Box):
-            continuous_control = True
-        else:
-            raise ValueError("Unknown action space.")
-
-=======
         dual_model = build_sub_model_to(self.network, layer_names, include_original=True)
->>>>>>> 5af10639
         is_recurrent = is_recurrent_model(self.network)
 
+        done = False
         reward_trajectory = []
-        env.render() if render else ""
-
         state = parse_state(env.reset())
-        done = False
         while not done:
             dual_out = flatten(dual_model.predict(add_state_dims(state, dims=2 if is_recurrent else 1)))
-<<<<<<< HEAD
-            activation, previous_activation, probabilities = dual_out[0], dual_out[1], dual_out[2:]
-=======
             activation, probabilities = dual_out[:len(layer_names)], dual_out[len(layer_names):]
->>>>>>> 5af10639
 
             states.append(state)
-            # action, action_probability = act_continuous(*a_distr) if is_continuous else act_discrete(*a_distr)
             activations.append(activation)
-            previous_activations.append(previous_activation)
+            env.render() if render else ""
 
-<<<<<<< HEAD
-            action, _ = act_continuous(*probabilities) if continuous_control else act_discrete(*probabilities)
-            actions.append(action)
-=======
             action, _ = self.distribution.act(*probabilities)
->>>>>>> 5af10639
             observation, reward, done, _ = env.step(action)
-
             state = parse_state(observation)
             reward_trajectory.append(reward)
+            actions.append(action)
 
-        return list(zip(states, activations, previous_activations, reward_trajectory, actions))
-
-        # return reward_trajectory
+        return list(zip(states, activations, reward_trajectory, actions))
 
 
     def render_episode(self, env: gym.Env):
         """Render an episode in the given environment."""
         is_recurrent = is_recurrent_model(self.network)
 
-<<<<<<< HEAD
-if __name__ == "__main__":
-    os.environ['TF_CPP_MIN_LOG_LEVEL'] = '3'
-    env_name = "LunarLanderContinuous-v2"
-    agent_id = 1576849128
-    env = gym.make(env_name)
-    new_agent = PPOAgent.from_agent_state(agent_id)
-
-    investi = Investigator(new_agent.policy)
-    layer_names = investi.list_layer_names()
-    print(investi.list_layer_names())
-
-    activations = investi.get_layer_activations("policy_recurrent_layer")
-
-    # env_name = "CartPole-v1"
-    # agent_id: int = 1575394142
-    # env = gym.make(env_name)
-    # new_agent = PPOAgent.from_agent_state(agent_id)
-
-    # investi = Investigator(new_agent.policy)
-
-    # print(investi.list_layer_names())
-
-    # weights = investi.get_layer_weights("lstm")
-    # print(weights)
-
-
-    # activations = investi.get_layer_activations("lstm", )
-
-    # tuples = investi.get_activations_over_episode("lstm", env, True)
-
-    # env = gym.make("LunarLander-v2")
-
-    #env = gym.make("LunarLanderContinuous-v2")
-
-    #network, _, _ = build_ffn_models(env)
-
-    #inv = Investigator(network)
-
-    #print(inv.list_layer_names())
-
-    #activation_rec = inv.get_layer_activations("dense_1")
-    #print(activation_rec)
-
-    #tuples = inv.get_activations_over_episode("dense_1", env, True)
-
-    #print(len(tuples))
-    #pprint(list(zip(*tuples))[1])
-
-    # tsne_results = sklm.TSNE.fit_transform(np.array(tuples[0]))
-    #state_data = np.empty((len(np.array(tuples)[:, 0]), 8))
-
-    #for l in np.array(tuples)[:, 0]:
-    #    state_data += l
-=======
         done = False
         state = parse_state(env.reset())
         cumulative_reward = 0
@@ -227,5 +126,4 @@
     inv = Investigator.from_agent(agent_007)
 
     inv.render_episode(agent_007.env)
->>>>>>> 5af10639
 
