#!/usr/bin/env python
import os
from pprint import pprint
from typing import List

import numpy as np

import gym
import tensorflow as tf
from gym.spaces import Discrete, Box
import gym
from agent.ppo import PPOAgent
from environments import *

from agent.policy import act_discrete, act_continuous
from models import build_rnn_distinct_models
from utilities.util import extract_layers, is_recurrent_model, parse_state, add_state_dims, flatten, \
    insert_unknown_shape_dimensions


class Investigator:

    def __init__(self, network):
        self.network = network

    def list_layer_names(self, only_para_layers=False) -> List[str]:
        """Get a list of unique string representations of all layers in the network."""
        if only_para_layers:
            return [layer.name for layer in extract_layers(self.network) if
                    not isinstance(layer, tf.keras.layers.Activation)]
        else:
            return [layer.name for layer in extract_layers(self.network)]

    def get_layer_by_name(self, layer_name):
        """Retrieve the layer object identified from the model by its unique string representation."""
        return extract_layers(self.network)[self.list_layer_names().index(layer_name)]

    def get_layer_weights(self, layer_name):
        return self.get_layer_by_name(layer_name).get_weights()

    def get_weight_dict(self):
        out = {}
        for layer_name in self.list_layer_names(only_para_layers=True):
            out[layer_name] = self.get_layer_weights(layer_name)

        return out

    def get_layer_activations(self, layer_name, input_tensor=None):
        """Get activations of a layer. If no input tensor is given, a random tensor is used."""
        layer = self.get_layer_by_name(layer_name)
        sub_model = tf.keras.Model(inputs=self.network.input, outputs=layer.output)

        if input_tensor is None:
            input_tensor = tf.random.normal(insert_unknown_shape_dimensions(sub_model.input_shape))

        return sub_model.predict(input_tensor)

    def get_activations_over_episode(self, layer_name, env, render: bool = False):
        states = []
        activations = []
        actions = []
        is_continuous = isinstance(env.action_space, Box)

        layer = self.get_layer_by_name(layer_name)
        dual_model = tf.keras.Model(inputs=self.network.input, outputs=[layer.output, self.network.output])

        if isinstance(env.action_space, Discrete):
            continuous_control = False
        elif isinstance(env.action_space, Box):
            continuous_control = True
        else:
            raise ValueError("Unknown action space.")

        is_recurrent = is_recurrent_model(self.network)

        reward_trajectory = []
        env.render() if render else ""

        state = parse_state(env.reset())
        done = False
        while not done:
            dual_out = flatten(dual_model.predict(add_state_dims(state, dims=2 if is_recurrent else 1)))
            activation, probabilities = dual_out[0], dual_out[1:]

            states.append(state)
            # action, action_probability = act_continuous(*a_distr) if is_continuous else act_discrete(*a_distr)
            activations.append(activation)

            action, _ = act_continuous(*probabilities) if continuous_control else act_discrete(*probabilities)
            observation, reward, done, _ = env.step(action)

            state = parse_state(observation)
            reward_trajectory.append(reward)

        return list(zip(states, activations, reward_trajectory, actions))

        # return reward_trajectory



if __name__ == "__main__":
    os.environ['TF_CPP_MIN_LOG_LEVEL'] = '3'

<<<<<<< HEAD

    env_name = "CartPole-v1"
    agent_id: int = 1575394142
    env = gym.make(env_name)
    new_agent = PPOAgent.from_agent_state(agent_id)

    investi = Investigator(new_agent.policy)

    print(investi.list_layer_names())

    weights = investi.get_layer_weights("lstm")
    print(weights)


    activations = investi.get_layer_activations("lstm", )

    tuples = investi.get_activations_over_episode("lstm", env, True)

    env = gym.make("LunarLander-v2")
=======
    env = gym.make("LunarLanderContinuous-v2")
>>>>>>> be58931a
    network, _, _ = build_rnn_distinct_models(env, 1)
    inv = Investigator(network)

    print(inv.list_layer_names())

    activation_rec = inv.get_layer_activations("policy_recurrent_layer")
    print(activation_rec)

    tuples = inv.get_activations_over_episode("policy_recurrent_layer", env, True)

    print(len(tuples))
    pprint(tuples)

    # tsne_results = sklm.TSNE.fit_transform(np.array(tuples[0]))
    state_data = np.empty((len(np.array(tuples)[:, 0]), 8))

    for l in np.array(tuples)[:, 0]:
        state_data += l

<|MERGE_RESOLUTION|>--- conflicted
+++ resolved
@@ -14,8 +14,7 @@
 
 from agent.policy import act_discrete, act_continuous
 from models import build_rnn_distinct_models
-from utilities.util import extract_layers, is_recurrent_model, parse_state, add_state_dims, flatten, \
-    insert_unknown_shape_dimensions
+from utilities.util import extract_layers, is_recurrent_model, parse_state, add_state_dims, flatten, insert_unknown_shape_dimensions
 
 
 class Investigator:
@@ -101,29 +100,29 @@
 if __name__ == "__main__":
     os.environ['TF_CPP_MIN_LOG_LEVEL'] = '3'
 
-<<<<<<< HEAD
-
-    env_name = "CartPole-v1"
-    agent_id: int = 1575394142
-    env = gym.make(env_name)
-    new_agent = PPOAgent.from_agent_state(agent_id)
-
-    investi = Investigator(new_agent.policy)
-
-    print(investi.list_layer_names())
-
-    weights = investi.get_layer_weights("lstm")
-    print(weights)
 
 
-    activations = investi.get_layer_activations("lstm", )
+    # env_name = "CartPole-v1"
+    # agent_id: int = 1575394142
+    # env = gym.make(env_name)
+    # new_agent = PPOAgent.from_agent_state(agent_id)
 
-    tuples = investi.get_activations_over_episode("lstm", env, True)
+    # investi = Investigator(new_agent.policy)
 
-    env = gym.make("LunarLander-v2")
-=======
+    # print(investi.list_layer_names())
+
+    # weights = investi.get_layer_weights("lstm")
+    # print(weights)
+
+
+    # activations = investi.get_layer_activations("lstm", )
+
+    # tuples = investi.get_activations_over_episode("lstm", env, True)
+
+    # env = gym.make("LunarLander-v2")
+
     env = gym.make("LunarLanderContinuous-v2")
->>>>>>> be58931a
+
     network, _, _ = build_rnn_distinct_models(env, 1)
     inv = Investigator(network)
 
