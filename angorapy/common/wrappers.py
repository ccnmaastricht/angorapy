--- conflicted
+++ resolved
@@ -36,11 +36,6 @@
         else:
             return self.observation(self.env.reset(**kwargs))
 
-    def step(self, action):
-        """Returns a modified observation using :meth:`self.observation` after calling :meth:`env.step`."""
-        observation, reward, done, info = self.env.step(action)
-        return self.observation(observation), reward, done, self.info(info)
-
     def observation(self, observation):
         """Process an observation to be of type 'Sensation'."""
         if isinstance(observation, Sensation):
@@ -57,7 +52,6 @@
 
         return Sensation(proprioception=observation)
 
-<<<<<<< HEAD
     def step(self, action):
         """Returns a modified observation and info."""
         observation, reward, terminated, truncated, info = self.env.step(action)
@@ -69,10 +63,9 @@
             info["desired_goal"] = observation["desired_goal"]
 
         return self.observation(observation), reward, terminated, truncated, info
-=======
+
     def info(self, info):
         return info
->>>>>>> a7da2f0f
 
     # SYNCHRONIZATION
 
