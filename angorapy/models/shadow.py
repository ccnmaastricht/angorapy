#!/usr/bin/env python
"""Hybrid policy networks that utilize both visual and unstructured input data."""
import os

import gymnasium as gym
<<<<<<< HEAD
import kortex
=======

try:
    import kortex as keras_cortex
except:
    import keras_cortex as kortex

>>>>>>> a0edb9c1
import tensorflow as tf
from tensorflow.keras.layers import TimeDistributed as TD
# from tensorflow_core.python.keras.utils import plot_model
from tensorflow.python.keras.utils.vis_utils import plot_model

from angorapy.common.const import VISION_WH
from angorapy.common.policies import BasePolicyDistribution, MultiCategoricalPolicyDistribution
from angorapy.models import register_model
from angorapy.utilities.core import env_extract_dims


def build_ssc_module(batch_and_sequence_shape, touch_input_shape, activation=tf.keras.layers.ReLU):
    """Build the model of the SSC."""

    ssc_input = tf.keras.Input(batch_shape=batch_and_sequence_shape + touch_input_shape, name="SSCInput")
    ssc = TD(tf.keras.layers.Dense(128, name="SSC_1"), name="TD_ssc_1")(ssc_input)
    ssc = activation(name="SSC_activation_1")(ssc)
    ssc = TD(tf.keras.layers.Dense(64, name="SSC_2"), name="TD_ssc_2")(ssc)
    ssc = activation(name="SSC_activation_2")(ssc)

    return tf.keras.Model(inputs=ssc_input, outputs=ssc, name="SomatosensoryCortex")


def build_ppc_module(batch_and_sequence_shape, vc_input_shape, ssc_input_shape, activation=tf.keras.layers.ReLU):
    """Build the PPC model."""
    vc_input = tf.keras.Input(batch_shape=batch_and_sequence_shape + vc_input_shape, name="VCInput")
    ssc_input = tf.keras.Input(batch_shape=batch_and_sequence_shape + ssc_input_shape, name="SSCInput")

    spl_input = tf.keras.layers.concatenate([vc_input, ssc_input])

    spl = TD(tf.keras.layers.Dense(256, name="SPL"), name="TD_SPL")(spl_input)
    spl = activation(name="SPL_activation")(spl)

    ipl = TD(tf.keras.layers.Dense(256, name="IPL"), name="TD_IPL")(spl)
    ipl = activation(name="IPL_activation")(ipl)

    ips_input = tf.keras.layers.concatenate([ipl, ssc_input])
    ips = TD(tf.keras.layers.Dense(128, name="IPS"), name="TD_IPS")(ips_input)
    ips = activation(name="IPS_activation")(ips)


    return tf.keras.Model(inputs=[vc_input, ssc_input], outputs=[spl, ipl, ips], name="PosteriorParietalCortex")


def build_pfc_module(batch_and_sequence_shape, goal_input_shape, ssc_input_shape, it_input_shape, activation=tf.keras.layers.ReLU):
    """Build the PFC model. Returns output of MCC, LPFC."""

    goal_input = tf.keras.Input(batch_shape=batch_and_sequence_shape + goal_input_shape, name="Goal Input")
    ssc_input = tf.keras.Input(batch_shape=batch_and_sequence_shape + ssc_input_shape, name="SSC Input")
    it_input = tf.keras.Input(batch_shape=batch_and_sequence_shape + it_input_shape, name="IT Input")

    mcc_input = tf.keras.layers.concatenate([goal_input, ssc_input])
    mcc = TD(tf.keras.layers.Dense(64, name="MCC"), name="TD_mcc")(mcc_input)
    mcc = activation(name="MCC_activation")(mcc)

    lpfc_input = tf.keras.layers.concatenate([mcc, goal_input, it_input])
    lpfc = TD(tf.keras.layers.Dense(128, name="LPFC"), name="TD_lpfc")(lpfc_input)
    lpfc = activation(name="LPFC_activation")(lpfc)


    return tf.keras.Model(inputs=[goal_input, ssc_input, it_input], outputs=[mcc, lpfc], name="PrefrontalCortex")


def build_mc_module(batch_and_sequence_shape, mcc_input_shape, lpfc_input_shape, ipl_input_shape,
                    ips_input_shape, ssc_input_shape, rnn_class=tf.keras.layers.LSTM, activation=tf.keras.layers.ReLU):
    mcc_input = tf.keras.Input(batch_shape=batch_and_sequence_shape + mcc_input_shape, name="GoalInput")
    lpfc_input = tf.keras.Input(batch_shape=batch_and_sequence_shape + lpfc_input_shape, name="LPFCInput")
    ipl_input = tf.keras.Input(batch_shape=batch_and_sequence_shape + ipl_input_shape, name="IPLInput")
    ips_input = tf.keras.Input(batch_shape=batch_and_sequence_shape + ips_input_shape, name="IPSInput")
    ssc_input = tf.keras.Input(batch_shape=batch_and_sequence_shape + ssc_input_shape, name="SSCInput")

    pmc_input = tf.keras.layers.concatenate([lpfc_input, ipl_input])

    pmc = TD(tf.keras.layers.Dense(512, name="PMC_dense"), name="TD_pmc_dense")(pmc_input)
    pmc = activation(name="PMC_activation")(pmc)

    pmc, *_ = rnn_class(512,
                        stateful=True,
                        return_sequences=True,
                        batch_size=batch_and_sequence_shape[0],
                        return_state=True,
                        name="pmc_recurrent_layer")(pmc)

    m1_input = tf.keras.layers.concatenate([pmc, mcc_input, lpfc_input, ssc_input, ips_input])

    m1 = TD(tf.keras.layers.Dense(256, name="m1"), )(m1_input)
    m1 = activation(name="M1_activation")(m1)

    return tf.keras.Model(inputs=[mcc_input, lpfc_input, ipl_input, ips_input, ssc_input],
                          outputs=[pmc, m1], name="MotorCortex")


@register_model("shadow")
def build_shadow_brain_base(env: gym.Env, distribution: BasePolicyDistribution, bs: int = 1, model_type: str = "rnn",
                            blind: bool = False, sequence_length=1, activation=tf.keras.layers.ReLU, **kwargs):
    """Build network for the shadow hand task, version 2."""
    state_dimensionality, n_actions = env_extract_dims(env)

    rnn_choice = {"rnn": tf.keras.layers.SimpleRNN,
                  "lstm": tf.keras.layers.LSTM,
                  "gru": tf.keras.layers.GRU}[model_type]

    # inputs
    visual_input = tf.keras.Input(batch_shape=(bs, sequence_length, *state_dimensionality["vision"],), name="vision")
    proprio_in = tf.keras.Input(batch_shape=(bs, sequence_length, *state_dimensionality["proprioception"],),
                                name="proprioception")
    touch_in = tf.keras.Input(batch_shape=(bs, sequence_length, *state_dimensionality["touch"],),
                              name="touch")
    goal_input = tf.keras.Input(batch_shape=(bs, sequence_length, *state_dimensionality["goal"],), name="goal")

    input_list = [visual_input, proprio_in, touch_in, goal_input]

    touch = tf.keras.layers.concatenate([proprio_in, touch_in])
    touch_masked = tf.keras.layers.Masking(
        batch_input_shape=touch.shape
    )(touch)

    if blind:
        vc = visual_input
    else:
        vc = TD(kortex.cornet.CORNetZ(7), name="visual_component")(visual_input)

    vision_masked = tf.keras.layers.Masking(batch_input_shape=visual_input.shape)(vc)
    goal_masked = tf.keras.layers.Masking(batch_input_shape=goal_input.shape)(goal_input)

    ssc = build_ssc_module((bs, sequence_length,), (touch_masked.shape[-1],), activation=activation)
    ssc_out = ssc(touch_masked)

    ppc = build_ppc_module((bs, sequence_length,), (vision_masked.shape[-1],), (ssc.output_shape[-1],), activation=activation)
    spl_out, ipl_out, ips_out = ppc([vision_masked, ssc_out])

    pfc = build_pfc_module((bs, sequence_length,), (goal_masked.shape[-1],), (ssc.output_shape[-1],),
                           (vision_masked.shape[-1],), activation=activation)
    mcc_out, lpfc_out = pfc([goal_masked, ssc_out, vision_masked])

    mc = build_mc_module((bs, sequence_length,), (mcc_out.shape[-1],), (lpfc_out.shape[-1],), (ipl_out.shape[-1],),
                         (ips_out.shape[-1],), (ssc_out.shape[-1],), rnn_class=rnn_choice, activation=activation)
    pmc_out, m1_out = mc([mcc_out, lpfc_out, ipl_out, ips_out, ssc_out])

    # policy head
    policy_out = distribution.build_action_head(n_actions, m1_out.shape[1:], bs)(m1_out)

    # value head
    value_inputs = [pmc_out, mcc_out, ips_out, lpfc_out, ssc_out]
    if "asymmetric" in state_dimensionality.keys():
        asymmetric = tf.keras.Input(batch_shape=(bs, sequence_length,) + state_dimensionality["asymmetric"],
                                      name="asymmetric")
        input_list.append(asymmetric)
        value_inputs.append(asymmetric)

    value_in = tf.keras.layers.concatenate(value_inputs)
    value_out = tf.keras.layers.Dense(512)(value_in)
    value_out = activation()(value_out)
    value_out = tf.keras.layers.Dense(512)(value_out)
    value_out = activation()(value_out)
    value_out = tf.keras.layers.Dense(1, name="value")(value_out)

    # define models
    policy = tf.keras.Model(inputs=input_list, outputs=[policy_out], name="shadow_brain_policy")
    value = tf.keras.Model(inputs=input_list, outputs=[value_out], name="shadow_brain_value")
    joint = tf.keras.Model(inputs=input_list, outputs=[policy_out, value_out],
                           name="shadow_brain" + ("_visual" if not blind else ""))

    return policy, value, joint


if __name__ == "__main__":
    from angorapy import make_task

    os.environ['TF_CPP_MIN_LOG_LEVEL'] = '3'
    os.environ['CUDA_VISIBLE_DEVICES'] = '-1'
    # tf.config.experimental.set_memory_growth(tf.config.list_physical_devices("GPU")[0], True)

    batch_size = 16
    sequence_length = 16

    optimizer: tf.keras.optimizers.Optimizer = tf.keras.optimizers.SGD()

    # without vision
    env = make_task("HumanoidManipulateBlockDiscreteAsynchronous-v0")
    _, _, joint = build_shadow_brain_base(env, MultiCategoricalPolicyDistribution(env), bs=batch_size, blind=True,
                                          sequence_length=sequence_length, model_type="gru")
    plot_model(joint, to_file=f"{joint.name}.png", expand_nested=True, show_shapes=True)

    out = joint({
        "vision": tf.random.normal((batch_size, sequence_length, 7)),
        "proprioception": tf.random.normal((batch_size, sequence_length, 48)),
        "touch": tf.random.normal((batch_size, sequence_length, 92)),
        "asymmetric": tf.random.normal((batch_size, sequence_length, 25)),
        "goal": tf.random.normal((batch_size, sequence_length, 4)),
    })

    joint.summary()

    # with vision
    env = make_task("HumanoidVisualManipulateBlockDiscreteAsynchronous-v0")
    _, _, joint = build_shadow_brain_base(env, MultiCategoricalPolicyDistribution(env), bs=batch_size, blind=False,
                                          sequence_length=sequence_length, model_type="gru")
    plot_model(joint, to_file=f"{joint.name}.png", expand_nested=True, show_shapes=True)

    out = joint({
        "vision": tf.random.normal((batch_size, sequence_length, VISION_WH, VISION_WH, 3)),
        "proprioception": tf.random.normal((batch_size, sequence_length, 48)),
        "touch": tf.random.normal((batch_size, sequence_length, 92)),
        "asymmetric": tf.random.normal((batch_size, sequence_length, 25)),
        "goal": tf.random.normal((batch_size, sequence_length, 4)),
    })

    joint.summary()<|MERGE_RESOLUTION|>--- conflicted
+++ resolved
@@ -3,16 +3,11 @@
 import os
 
 import gymnasium as gym
-<<<<<<< HEAD
-import kortex
-=======
-
 try:
     import kortex as keras_cortex
 except:
     import keras_cortex as kortex
 
->>>>>>> a0edb9c1
 import tensorflow as tf
 from tensorflow.keras.layers import TimeDistributed as TD
 # from tensorflow_core.python.keras.utils import plot_model
