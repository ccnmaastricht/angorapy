#!/usr/bin/env python
import os
from typing import List, Union

import gym
import tensorflow as tf

from agent.policies import BasePolicyDistribution
from agent.ppo import PPOAgent
from utilities.model_utils import is_recurrent_model, list_layer_names, get_layers_by_names, build_sub_model_to, \
    extract_layers, CONVOLUTION_BASE_CLASS, is_conv
from utilities.util import parse_state, add_state_dims, flatten, insert_unknown_shape_dimensions
from utilities.wrappers import BaseWrapper, SkipWrapper


class Investigator:
    """Interface for investigating a policy network.

    The class serves as a wrapper to use a collection of methods that can extract information about the network."""

    def __init__(self, network: tf.keras.Model, distribution: BasePolicyDistribution, preprocessor: BaseWrapper = None):
        """Build an investigator for a network using a distribution.

        Args:
            network (tf.keras.Model):               the policy network to investigate
            distribution (BasePolicyDistribution):     a distribution that the network predicts
        """
        self.network: tf.keras.Model = network
        self.distribution: BasePolicyDistribution = distribution
        self.preprocessor: BaseWrapper = preprocessor if preprocessor is not None else SkipWrapper()

    @staticmethod
    def from_agent(agent: PPOAgent):
        """Instantiate an investigator from an agent object."""
        return Investigator(agent.policy, agent.distribution, preprocessor=agent.preprocessor)

    def list_layer_names(self, only_para_layers=True) -> List[str]:
        """Get a list of unique string representations of all layers in the network."""
        return list_layer_names(self.network, only_para_layers=only_para_layers)

    def list_convolutional_layer_names(self) -> List[str]:
        """Get a list of unique string representations of convolutional layers in the network."""
        return [layer.name for layer in extract_layers(self.network) if is_conv(layer)]

    def list_non_convolutional_layer_names(self) -> List[str]:
        """Get a list of unique string representations of non-convolutional layers in the network."""
        return [layer.name for layer in extract_layers(self.network) if
                not isinstance(layer, CONVOLUTION_BASE_CLASS) and not isinstance(layer, tf.keras.layers.Activation)]

    def get_layers_by_names(self, layer_names: Union[List[str], str]):
        """Retrieve the layer object identified from the model by its unique string representation."""
        if not isinstance(layer_names, list):
            layer_names = [layer_names]
        return get_layers_by_names(self.network, layer_names=layer_names)

    def get_layer_by_name(self, layer_name):
        """Retrieve the layer object identified from the model by its unique string representation."""
        return self.get_layers_by_names(layer_name)[0]

    def get_layer_weights(self, layer_name):
        """Get the weights of a layer identified by its unique name."""
        return self.get_layers_by_names(layer_name)[0].get_weights()

    def get_weight_dict(self):
        """Get a dictionary mapping layer names to the weights of the layers."""
        out = {}
        for layer_name in self.list_layer_names(only_para_layers=True):
            out[layer_name] = self.get_layer_weights(layer_name)

        return out

    def plot_model(self):
        """Plot the network graph into a file."""
        tf.keras.utils.plot_model(self.network, show_shapes=True)

    def dissect_recurrent_layer_weights(self, layer_name):
        """Return a recurrent cells weights and biases in a named dictionary."""
        layer = self.get_layers_by_names(layer_name)[0]

        if not is_recurrent_model(layer):
            raise ValueError("Cannot dissect non-recurrent layer...")

        units = layer.units

        # stolen from https://stackoverflow.com/a/51484524/5407682
        W = layer.get_weights()[0]
        U = layer.get_weights()[1]
        b = layer.get_weights()[2]

        if isinstance(layer, tf.keras.layers.SimpleRNN):
            return dict(
                W=W,
                U=U,
                b=b
            )
        elif isinstance(layer, tf.keras.layers.GRU):
            return dict(
                W_z=W[:, :units],
                W_r=W[:, units: units * 2],
                W_c=W[:, units * 2:],

                U_z=U[:, :units],
                U_r=U[:, units: units * 2],
                U_c=U[:, units * 2:],

                b_z=b[:units],
                b_r=b[units: units * 2],
                b_c=b[units * 2:],
            )
        elif isinstance(layer, tf.keras.layers.LSTM):
            return dict(
                W_i=W[:, :units],
                W_f=W[:, units: units * 2],
                W_c=W[:, units * 2: units * 3],
                W_o=W[:, units * 3:],

                U_i=U[:, :units],
                U_f=U[:, units: units * 2],
                U_c=U[:, units * 2: units * 3],
                U_o=U[:, units * 3:],

                b_i=b[:units],
                b_f=b[units: units * 2],
                b_c=b[units * 2: units * 3],
                b_o=b[units * 3:],
            )
        else:
            raise ValueError("Recurrent layer type not understood. Is it custom?")

    def get_layer_activations(self, layer_name: str, input_tensor=None):
        """Get activations of a layer. If no input tensor is given, a random tensor is used."""

        # make a sub model to the requested layer
        sub_model = build_sub_model_to(self.network, [layer_name])

        if input_tensor is None:
            input_tensor = tf.random.normal(insert_unknown_shape_dimensions(sub_model.input_shape))

        return sub_model.predict(input_tensor)

    def get_activations_over_episode(self, layer_names: Union[List[str], str], env: gym.Env, render: bool = False):
        """Run an episode using the network and get (s, activation, r) tuples for each timestep."""
        layer_names = layer_names if isinstance(layer_names, list) else [layer_names]

        states, activations, reward_trajectory, action_trajectory = [], [], [], []

        # make new model with multiple outputs
        polymodel = build_sub_model_to(self.network, layer_names, include_original=True)
        is_recurrent = is_recurrent_model(self.network)

        done = False
        state = env.reset()
        state = self.preprocessor.modulate((parse_state(state), None, None, None))[0]
        while not done:
            dual_out = flatten(polymodel.predict(add_state_dims(parse_state(state), dims=2 if is_recurrent else 1)))
            activation, probabilities = dual_out[:-len(self.network.output)], dual_out[-len(self.network.output):]

            states.append(state)
            activations.append(activation)
            env.render() if render else ""

            action, _ = self.distribution.act(*probabilities)
            action_trajectory.append(action)
            observation, reward, done, i = env.step(action)
            observation, reward, done, i = self.preprocessor.modulate((parse_state(observation), reward, done, i),
                                                                      update=False)

            state = observation
            reward_trajectory.append(reward)

        return [states, list(zip(*activations)), reward_trajectory, action_trajectory]

    def render_episode(self, env: gym.Env, to_gif: bool = False) -> None:
        """Render an episode in the given environment."""
        is_recurrent = is_recurrent_model(self.network)
        self.network.reset_states()

        done = False
        state = self.preprocessor.modulate((parse_state(env.reset()), None, None, None), update=False)[0]
        cumulative_reward = 0
        while not done:
            env.render() if not to_gif else env.render(mode="rgb_array")
            probabilities = flatten(
                self.network.predict(add_state_dims(parse_state(state), dims=2 if is_recurrent else 1)))

            action, _ = self.distribution.act(*probabilities)
            observation, reward, done, info = env.step(action)
            cumulative_reward += reward
            observation, reward, done, info = self.preprocessor.modulate((parse_state(observation), reward, done, info),
                                                                      update=False)

            state = observation

        print(f"Achieved a score of {cumulative_reward}. "
              f"{'Good Boy!' if env.spec.reward_threshold is not None and cumulative_reward > env.spec.reward_threshold else ''}")


if __name__ == "__main__":
    print("INVESTIGATING")
    os.chdir("../")
    os.environ['TF_CPP_MIN_LOG_LEVEL'] = '3'
    os.environ['CUDA_VISIBLE_DEVICES'] = '-1'

<<<<<<< HEAD
    # agent_id = 1585500821  # cartpole-v1
    agent_id = 1583256614 # reach task
    agent_007 = PPOAgent.from_agent_state(agent_id, from_iteration="b")
=======
    agent_007 = PPOAgent.from_agent_state( 1583256614 , from_iteration="b")
>>>>>>> 1dc36c21
    inv = Investigator.from_agent(agent_007)
    print(inv.list_layer_names())

    #inv.get_activations_over_episode("policy_recurrent_layer", agent_007.env)

    #inv.get_activations_over_episode("policy_recurrent_layer", agent_007.env)

    for i in range(100):
        inv.render_episode(agent_007.env, to_gif=False)<|MERGE_RESOLUTION|>--- conflicted
+++ resolved
@@ -201,13 +201,10 @@
     os.environ['TF_CPP_MIN_LOG_LEVEL'] = '3'
     os.environ['CUDA_VISIBLE_DEVICES'] = '-1'
 
-<<<<<<< HEAD
+
     # agent_id = 1585500821  # cartpole-v1
     agent_id = 1583256614 # reach task
     agent_007 = PPOAgent.from_agent_state(agent_id, from_iteration="b")
-=======
-    agent_007 = PPOAgent.from_agent_state( 1583256614 , from_iteration="b")
->>>>>>> 1dc36c21
     inv = Investigator.from_agent(agent_007)
     print(inv.list_layer_names())
 
