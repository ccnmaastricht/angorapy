#!/usr/bin/env python
"""Helper functions."""
import itertools
import random
from typing import Tuple, Union, List

import gym
import numpy
import numpy as np
import tensorflow as tf
from gym.spaces import Discrete, Box, Dict
from tensorflow.keras.layers import TimeDistributed
from tensorflow.python.client import device_lib
from tensorflow.keras import backend as K


def get_available_gpus():
    """Get list of available GPUs."""
    local_device_protos = device_lib.list_local_devices()
    return [x.name for x in local_device_protos if x.device_type == 'GPU']


def flat_print(string: str):
    """A bit of a workaround to no new line printing to have it work in PyCharm."""
    print(f"\r{string}", end="")


def set_all_seeds(seed):
    """Set all random seeds (tf, np, random) to given value."""
    tf.random.set_seed(seed)
    np.random.seed(seed)
    random.seed(seed)


def env_extract_dims(env: gym.Env) -> Tuple[Union[int, tuple], int]:
    """Returns state and (discrete) action space dimensionality for given environment."""
    if isinstance(env.observation_space, Dict):
        obs_dim = tuple(field.shape for field in env.observation_space["observation"])
    else:
        obs_dim = env.observation_space.shape[0]

    if isinstance(env.action_space, Discrete):
        act_dim = env.action_space.n
    elif isinstance(env.action_space, Box):
        act_dim = env.action_space.shape[0]
    else:
        raise NotImplementedError(f"Environment has unknown Action Space Typ: {env.action_space}")

    return obs_dim, act_dim


def normalize(x, is_img=False) -> numpy.ndarray:
    """Normalize a numpy array to have all values in range (0, 1)."""
    x = tf.convert_to_tensor(x).numpy()
    return x / 255 if not is_img else (x - x.min()) / (x.max() - x.min())


def flatten(some_list):
    """Flatten a python list."""
    return [some_list] if not isinstance(some_list, list) else [x for X in some_list for x in flatten(X)]


def is_recurrent_model(model: tf.keras.Model):
    """Check if given model is recurrent (i.e. contains a recurrent layer of any sort)"""
    for layer in extract_layers(model):
        if isinstance(layer, tf.keras.layers.RNN):
            return True

    return False


def is_array_collection(a: numpy.ndarray):
    """Check if an array is an array of objects (e.g. other arrays) or an actual array of direct data."""
    return a.dtype == "O"


def parse_state(state: Union[numpy.ndarray, dict]) -> Union[numpy.ndarray, Tuple]:
    """Parse a state (array or array of arrays) received from an environment to have type float32."""
    return state.astype(numpy.float32) if not isinstance(state, dict) else \
        tuple(map(lambda x: x.astype(numpy.float32), state["observation"]))


def add_state_dims(state: Union[numpy.ndarray, Tuple], dims: int = 1, axis: int = 0) -> Union[numpy.ndarray, Tuple]:
    """Expand state (array or lost of arrays) to have a batch dimension."""
    if dims < 1:
        return state

    return numpy.expand_dims(add_state_dims(state, dims=dims - 1, axis=axis), axis=axis) if not isinstance(state, Tuple) \
        else tuple(map(lambda x: numpy.expand_dims(x, axis=axis), add_state_dims(state, dims=dims - 1, axis=axis)))


def merge_into_batch(list_of_states: List[Union[numpy.ndarray, Tuple]]):
    """Merge a list of states into one huge batch of states. Handles both single and multi input states.

    Assumes NO batch dimension!
    """
    if isinstance(list_of_states[0], numpy.ndarray):
        return numpy.concatenate(add_state_dims(list_of_states))
    else:
        return tuple(numpy.concatenate(list(map(lambda x: add_state_dims(x[i]), list_of_states)), axis=0)
                     for i in range(len(list_of_states[0])))


def extract_layers(network: tf.keras.Model) -> List[tf.keras.layers.Layer]:
    """Recursively extract layers from a potentially nested list of Sequentials of unknown depth."""
    layers = []
    for l in network.layers:
        if isinstance(l, tf.keras.Model) or isinstance(l, tf.keras.Sequential):
            layers.append(extract_layers(l))
        elif isinstance(l, tf.keras.layers.TimeDistributed):
            if isinstance(l.layer, tf.keras.Model) or isinstance(l.layer, tf.keras.Sequential):
                layers.append(extract_layers(l.layer))
            else:
                layers.append(l.layer)
        else:
            layers.append(l)

    return flatten(layers)


def insert_unknown_shape_dimensions(shape, none_replacer: int = 1):
    """Replace Nones in a shape tuple with 1 or a given other value."""
    return tuple(map(lambda s: none_replacer if s is None else s, shape))


def reset_states_masked(model: tf.keras.Model, mask: List):
    """Reset a stateful model's states only at the samples in the batch that are specified by the mask.

    The mask should be a list of length 'batch size' and contain one at every position where the state should be reset,
    and zeros otherwise (booleans possible too)."""

    # extract recurrent layers by their superclass RNN
    recurrent_layers = [layer for layer in extract_layers(model) if isinstance(layer, tf.keras.layers.RNN)]

    for layer in recurrent_layers:
        current_states = [state.numpy() for state in layer.states]
        initial_states = 0
        new_states = []
        for current_state in current_states:
            expanded_mask = numpy.tile(numpy.rot90(numpy.expand_dims(mask, axis=0)), (1, current_state.shape[-1]))
            masked_reset_state = np.where(expanded_mask, initial_states, current_state)
            new_states.append(masked_reset_state)

        layer.reset_states(new_states)


def detect_finished_episodes(action_log_probabilities: tf.Tensor):
    """Detect which samples in the batch connect to a episode that finished during the subsequence, based on the action
    log probabilities and return a 1D boolean tensor.

    Input Shape:
        action_probabilities: (B, S)
    """
    # TODO wont work for episodes that finish exactly at end of sequence
    # need to check only last one, as checking any might catch (albeit unlikely) true 0 in the sequence
    finished = action_log_probabilities[:, -1] == 0
    return finished


<<<<<<< HEAD
def get_layer_names(model: tf.keras.Model):
    """Get names of all (outer) layers in the model."""
    return [layer.name if not isinstance(layer, TimeDistributed) else layer.layer.name for layer in model.layers]


def get_component(model: tf.keras.Model, name: str):
    """Get outer layer/component by name."""
    for layer in model.layers:
        layer_name = layer.name
        if isinstance(layer, TimeDistributed):
            layer_name = layer.layer.name

        if layer_name == name:
            return layer
=======
def calc_max_memory_usage(model: tf.keras.Model):
    """Calculate memory requirement of a model per sample in bits."""
    layers = extract_layers(model)
    n_shapes = int(numpy.sum(
        [numpy.prod(numpy.array([s if isinstance(s, int) else 1 for s in l.output_shape])) for l in layers]))
    n_parameters = model.count_params()

    # memory needed for saving activations during gradient calculation
    n_activations = 0
    for l in layers:
        if len(l.trainable_variables) == 0 or l.output_shape is None:
            continue

        activation_shapes = l.output_shape
        if not isinstance(activation_shapes[0], tuple):
            activation_shapes = [tuple(activation_shapes)]

        print(activation_shapes)

    print(n_activations)

    total_memory = (n_shapes + n_parameters + n_activations) * 32

    return total_memory * 1.1641532182693481*10**-10
>>>>>>> 2a7ec5c0


if __name__ == "__main__":
    import os

    os.environ['TF_CPP_MIN_LOG_LEVEL'] = '3'
    os.environ['CUDA_VISIBLE_DEVICES'] = '-1'
<|MERGE_RESOLUTION|>--- conflicted
+++ resolved
@@ -157,7 +157,6 @@
     return finished
 
 
-<<<<<<< HEAD
 def get_layer_names(model: tf.keras.Model):
     """Get names of all (outer) layers in the model."""
     return [layer.name if not isinstance(layer, TimeDistributed) else layer.layer.name for layer in model.layers]
@@ -172,7 +171,8 @@
 
         if layer_name == name:
             return layer
-=======
+
+
 def calc_max_memory_usage(model: tf.keras.Model):
     """Calculate memory requirement of a model per sample in bits."""
     layers = extract_layers(model)
@@ -197,7 +197,7 @@
     total_memory = (n_shapes + n_parameters + n_activations) * 32
 
     return total_memory * 1.1641532182693481*10**-10
->>>>>>> 2a7ec5c0
+
 
 
 if __name__ == "__main__":
