#!/usr/bin/env python
"""Implementation of Proximal Policy Optimization Algorithm."""
import json
import logging
import os
import re
import shutil
import statistics
import time
from collections import OrderedDict
from typing import List, Tuple

import gym
import numpy
import ray
import tensorflow as tf
from gym.spaces import Discrete, Box
from tensorflow.keras.optimizers import Optimizer

from agent.core import gaussian_pdf, gaussian_entropy, categorical_entropy
from agent.gather import collect, condense_worker_outputs, ModelTuple, RESERVED_GATHERING_CPUS, \
    read_dataset_from_storage
from agent.policy import act_discrete, act_continuous
from utilities.util import flat_print, env_extract_dims

BASE_SAVE_PATH = "saved_models/states/"

COLORS = dict(
    HEADER='\033[95m',
    OKBLUE='\033[94m',
    OKGREEN='\033[92m',
    WARNING='\033[93m',
    FAIL='\033[91m',
    ENDC='\033[0m',
    BOLD='\033[1m',
    UNDERLINE='\033[4m'
)


class PPOAgent:
    """Agent using the Proximal Policy Optimization Algorithm for learning.
    
    The default is an implementation using two independent models for the critic and the actor. This is of course more
    expensive than using shared parameters because we need two forward and backward calculations
    per batch however this is what is used in the original paper and most implementations. During development this also
    turned out to be beneficial for performance relative to episodes seen in easy tasks (e.g. CartPole) and crucial
    to make any significant progress in more difficult environments such as LunarLander.

    Args:

    Returns:

    """

    def __init__(self, model_builder, environment: gym.Env, horizon: int, workers: int,
                 learning_rate_pi: float = 0.001, learning_rate_v: float = 0.001, discount: float = 0.99,
                 lam: float = 0.95, clip: float = 0.2, c_entropy: float = 0.01, c_value: float = 0.5,
                 gradient_clipping: float = None, clip_values: bool = True, _make_dirs=True):
        super().__init__()

        # environment info
        self.env = environment
        self.env_name = self.env.unwrapped.spec.id
        self.state_dim, self.n_actions = env_extract_dims(self.env)
        if isinstance(self.env.action_space, Discrete):
            self.continuous_control = False
        elif isinstance(self.env.action_space, Box):
            self.continuous_control = True
        else:
            raise NotImplementedError(f"PPO cannot handle unknown Action Space Typ: {self.env.action_space}")

        # learning parameters
        self.horizon = horizon
        self.workers = workers
        self.discount = discount
        self.learning_rate_pi = learning_rate_pi
        self.learning_rate_v = learning_rate_v
        self.clip = clip
        self.c_entropy = c_entropy
        self.c_value = c_value
        self.lam = lam
        self.gradient_clipping = gradient_clipping
        self.clip_values = clip_values

        # models and optimizers
        self.policy, self.value, self.policy_value = model_builder(self.env)

        # load persistent network types
        self.builder_function_name = model_builder.__name__

        self.policy_optimizer: Optimizer = tf.keras.optimizers.Adam(learning_rate=self.learning_rate_pi, epsilon=1e-5)
        self.value_optimizer: Optimizer = tf.keras.optimizers.Adam(learning_rate=self.learning_rate_v, epsilon=1e-5)

        # miscellaneous
        self.iteration = 0
        self.current_fps = 0
        self.device = "CPU:0"
        self.model_export_dir = "saved_models/exports/"
        self.agent_id = round(time.time())
        self.agent_directory = f"{BASE_SAVE_PATH}/{self.agent_id}/"
        if _make_dirs:
            os.makedirs(self.model_export_dir, exist_ok=True)
            os.makedirs(self.agent_directory)
        os.makedirs("storage/experience/", exist_ok=True)

        # statistics
        self.total_frames_seen = 0
        self.total_episodes_seen = 0
        self.episode_reward_history = []
        self.episode_length_history = []
        self.cycle_reward_history = []
        self.cycle_length_history = []
        self.entropy_history = []
        self.actor_loss_history = []
        self.critic_loss_history = []
        self.time_dicts = []

    def set_gpu(self, activated: bool):
        """

        Args:
          activated: bool: 

        Returns:

        """
        self.device = "GPU:0" if activated else "CPU:0"

    def actor_loss(self, action_prob: tf.Tensor, old_action_prob: tf.Tensor, advantage: tf.Tensor) -> tf.Tensor:
        """Actor's clipped objective as given in the PPO paper. Original objective is to be maximized
        (as given in the paper), but this is the negated objective to be minimized!

        Args:
          action_prob: the probability of the action for the state under the current policy
          old_action_prob: the probability of the action taken given by the old policy during the episode
          advantage: the advantage that taking the action gives over the estimated state value
          action_prob: tf.Tensor: 
          old_action_prob: tf.Tensor: 
          advantage: tf.Tensor: 

        Returns:
          the value of the objective function

        """
        r = tf.math.divide(action_prob, old_action_prob)
        return tf.maximum(
            - tf.math.multiply(r, advantage),
            - tf.math.multiply(tf.clip_by_value(r, 1 - self.clip, 1 + self.clip), advantage)
        )

    def value_loss(self, value_predictions: tf.Tensor, old_values: tf.Tensor, returns: tf.Tensor,
                   clip=True) -> tf.Tensor:
        """Loss of the critic network as squared error between the prediction and the sampled future return.

        Args:
          value_predictions: value prediction by the current critic network
          old_values: value prediction by the old critic network during gathering
          returns: discounted return estimation
          value_predictions: tf.Tensor: 
          old_values: tf.Tensor: 
          returns: tf.Tensor: 
          clip:  (Default value = True)

        Returns:
          squared error between prediction and return

        """
        error = tf.square(value_predictions - returns)
        if clip:
            # clips value error to reduce variance
            clipped_values = old_values + tf.clip_by_value(value_predictions - old_values, -self.clip, self.clip)
            clipped_error = tf.square(clipped_values - returns)

            return tf.maximum(clipped_error, error) * 0.5

        return error

    def entropy_bonus(self, policy_output: tf.Tensor) -> tf.Tensor:
        """Entropy of policy output acting as regularization by preventing dominance of one action. The higher the
        entropy, the less probability mass lies on a single action, which would hinder exploration. We hence reduce
        the loss by the (scaled by c_entropy) entropy to encourage a certain degree of exploration.

        Args:
          policy_output: a tensor containing (batches of) probabilities for actions in the case of discrete
        actions or (batches of) means and standard deviations for continuous control.
          policy_output: tf.Tensor: 

        Returns:
          batch of) entropy bonus(es)

        """
        if self.continuous_control:
            return gaussian_entropy(stdevs=policy_output[:, self.n_actions:])
        else:
            return categorical_entropy(policy_output)

    def drill(self, n: int, epochs: int, batch_size: int, story_teller=None, export=False, save_every: int = 0,
              separate_eval: bool = False) -> "PPOAgent":
        """Start a training loop of the agent.
        
        Runs **n** cycles of experience gathering and optimization based on the gathered experience.

        Args:
            n: the number of experience-optimization cycles that shall be run
            epochs: the number of epochs for which the model is optimized on the same experience data
            batch_size: batch size for the optimization
            story_teller: story telling object that creates visualizations of the training process on the fly (Default value = None)
            export: boolean indicator for whether communication with workers is achieved through file saving
        or direct weight passing (Default value = False)
            save_every: for any int x > 0 save the policy every x iterations, if x = 0 (default) do not save
            separate_eval: if false (default), use episodes from gathering for statistics, if true, evaluate 10
        additional episodes.
            n: int:
            epochs: int:
            batch_size: int:
            save_every: int:  (Default value = 0)
            separate_eval: bool:  (Default value = False)

        Returns:
            self

        """
        ray.init(logging_level=logging.ERROR)

        print(f"Parallelizing {self.workers} Workers Over {RESERVED_GATHERING_CPUS} Threads.\n")
        for self.iteration in range(self.iteration, n):
            time_dict = OrderedDict(
                [("gathering", None), ("optimization", None), ("evaluating", None), ("finalizing", None)])
            subprocess_start = time.time()

            # run simulations in parallel
            flat_print("Gathering...")

            # export the current state of the policy and value network under unique (-enough) key
            name_key = round(time.time())
            if export:
                self.policy.save(f"{self.model_export_dir}/{name_key}/policy")
                self.value.save(f"{self.model_export_dir}/{name_key}/value")
                models = f"{self.model_export_dir}/{name_key}/"
            else:
                policy_tuple = ModelTuple(self.builder_function_name, self.policy.get_weights())
                critic_tuple = ModelTuple(self.builder_function_name, self.value.get_weights())
                models = (policy_tuple, critic_tuple)

            # other parameters
            horizon = self.horizon
            discount = self.discount
            env_name = self.env_name
            lam = self.lam

            result_object_ids = [collect.remote(models, horizon, env_name, discount, lam, pid) for pid in
                                 range(self.workers)]
            stats = [ray.get(oi) for oi in result_object_ids][0]
            dataset = read_dataset_from_storage(dtype_actions=tf.float32 if self.continuous_control else tf.int32)

            # clean up the saved models
            if export:
                shutil.rmtree(f"{self.model_export_dir}/{name_key}")

            time_dict["gathering"] = time.time() - subprocess_start
            subprocess_start = time.time()

            # process stats from actors
            if not separate_eval:
                if stats.numb_completed_episodes == 0:
                    print("WARNING: You are using a horizon that caused this cycle to not finish a single episode. "
                          "Consider activating seperate evaluation in drill() to get meaningful statistics.")

                self.episode_length_history.extend(stats.episode_lengths)
                self.episode_reward_history.extend(stats.episode_rewards)
                self.cycle_length_history.append(None if stats.numb_completed_episodes == 0
                                                 else statistics.mean(stats.episode_lengths))
                self.cycle_reward_history.append(None if stats.numb_completed_episodes == 0
                                                 else statistics.mean(stats.episode_rewards))
            else:
                flat_print("Evaluating...")
                eval_lengths, eval_rewards = self.evaluate(10)
                self.episode_length_history.extend(eval_lengths)
                self.episode_reward_history.extend(eval_rewards)
                self.cycle_length_history.append(statistics.mean(eval_lengths))
                self.cycle_reward_history.append(statistics.mean(eval_rewards))

            time_dict["evaluating"] = time.time() - subprocess_start
            subprocess_start = time.time()

            self.report()

            flat_print("Optimizing...")
            self.optimize_model(dataset, epochs, batch_size)

            time_dict["optimizing"] = time.time() - subprocess_start
            subprocess_start = time.time()

            flat_print("Finalizing...")
            self.time_dicts.append(time_dict)
            self.current_fps = stats.numb_processed_frames / (sum([v for v in time_dict.values() if v is not None]))
            self.total_frames_seen += stats.numb_processed_frames
            self.total_episodes_seen += stats.numb_completed_episodes

            if story_teller is not None and story_teller.frequency != 0 and (
                    self.iteration + 1) % story_teller.frequency == 0:
                print("Creating Episode GIFs for current state of policy...")
                story_teller.create_episode_gif(n=3)
            story_teller.update_graphs()
            story_teller.update_story()

            if save_every != 0 and self.iteration != 0 and (self.iteration + 1) % save_every == 0:
                print("Saving the current state of the agent.")
                self.save_agent_state()

            time_dict["finalizing"] = time.time() - subprocess_start

        ray.shutdown()

        return self

    def optimize_model(self, dataset: tf.data.Dataset, epochs: int, batch_size: int) -> None:
        """Optimize the agent's policy and value network based on a given dataset.
        
        Since data processing is apparently not possible with tensorflow data sets on a GPU, we will only let the GPU
        handle the training, but keep the rest of the data pipeline on the CPU. I am not currently sure if this is the
        best approach, but it might be the good anyways for large data chunks anyways due to GPU memory limits. It also
        should not make much of a difference since gym runs entirely on CPU anyways, hence for every experience
        gathering we need to transfer all Tensors from CPU to GPU, no matter whether the dataset is stored on GPU or
        not. Even more so this applies with running simulations on the cluster.

        Args:
            dataset: tensorflow dataset containing s, a, p(a), r and A as components per data point
            epochs: number of epochs to train on this dataset
            batch_size: batch size with which the dataset is sampled
            dataset: tf.data.Dataset:
            epochs: int:
            batch_size: int:

        Returns:
            None
        """
        actor_loss_history, critic_loss_history, entropy_history = [], [], []
        for epoch in range(epochs):
            # for each epoch, dataset first should be shuffled to break bias, then divided into batches
            shuffled_dataset = dataset.shuffle(10000)  # TODO appropriate buffer size based on number of datapoints
            batched_dataset = shuffled_dataset.batch(batch_size)

            actor_epoch_losses, critic_epoch_losses, entropies = [], [], []
            for batch in batched_dataset:
                # use the dataset to optimize the model
                with tf.device(self.device):
                    # optimize the actor
                    with tf.GradientTape() as actor_tape:
                        policy_output = self.policy(batch["state"], training=True)

                        if self.continuous_control:
                            # if action space is continuous, calculate PDF at chosen action value
                            action_probabilities = gaussian_pdf(batch["action"],
                                                                means=policy_output[:, :self.n_actions],
                                                                stdevs=policy_output[:, self.n_actions:])
                        else:
                            # if the action space is discrete, extract the probabilities of actions actually chosen
                            action_probabilities = tf.convert_to_tensor(
                                [policy_output[i][a] for i, a in enumerate(batch["action"])])

                        # calculate the clipped loss
                        actor_loss = self.actor_loss(action_prob=action_probabilities,
                                                     old_action_prob=batch["action_prob"],
                                                     advantage=batch["advantage"])

                        entropy = self.entropy_bonus(policy_output)
                        entropies.append(tf.reduce_mean(entropy))
                        actor_loss -= self.c_entropy * entropy

                    actor_gradients = actor_tape.gradient(actor_loss, self.policy.trainable_variables)
                    if self.gradient_clipping is not None:
                        actor_gradients, _ = tf.clip_by_global_norm(actor_gradients, self.gradient_clipping)
                    self.policy_optimizer.apply_gradients(zip(actor_gradients, self.policy.trainable_variables))

                    # optimize the critic
                    with tf.GradientTape() as critic_tape:
                        old_values = batch["return"] - batch["advantage"]
                        new_values = self.value(batch["state"], training=True)
                        critic_loss = self.value_loss(
                            value_predictions=new_values,
                            old_values=old_values,
                            returns=batch["return"],
                            clip=self.clip_values
                        )

                    critic_gradients = critic_tape.gradient(critic_loss, self.value.trainable_variables)
                    if self.gradient_clipping is not None:
                        critic_gradients, _ = tf.clip_by_global_norm(critic_gradients, self.gradient_clipping)
                    self.value_optimizer.apply_gradients(zip(critic_gradients, self.value.trainable_variables))

                    actor_epoch_losses.append(tf.reduce_mean(actor_loss))
                    critic_epoch_losses.append(tf.reduce_mean(critic_loss))

            actor_loss_history.append(statistics.mean([numb.numpy().item() for numb in actor_epoch_losses]))
            critic_loss_history.append(statistics.mean([numb.numpy().item() for numb in critic_epoch_losses]))
            entropy_history.append(statistics.mean([numb.numpy().item() for numb in entropies]))

        self.actor_loss_history.extend(actor_loss_history)
        self.critic_loss_history.extend(critic_loss_history)
        self.entropy_history.extend(entropy_history)

    def evaluate(self, n: int, render=False) -> Tuple[List[int], List[int]]:
        """Evaluate the current state of the policy on the given environment for n episodes. Optionally can render to
        visually inspect the performance.

        Args:
            n (int): integer value indicating the number of episodes that shall be run
            render (bool): whether to render it

        Returns:
            two lists of length n, giving episode lengths and rewards

        """
        rewards, lengths = [], []
        policy_act = act_discrete if not self.continuous_control else act_continuous
        for episode in range(n):
            done = False
            reward_trajectory = []
            length = 0
            state = numpy.expand_dims(self.env.reset(), axis=0).astype(numpy.float32)
            while not done:
                action, action_probability = policy_act(self.policy, state)
                self.env.render() if render else None
                observation, reward, done, _ = self.env.step(action)
                state = numpy.expand_dims(observation, axis=0).astype(numpy.float32)
                reward_trajectory.append(reward)
                length += 1

            lengths.append(length)
            rewards.append(sum(reward_trajectory))

        return lengths, rewards

    def report(self):
<<<<<<< HEAD
        """Print a report of the current state of the training."""
=======
        sc, nc, ec = COLORS["OKGREEN"], COLORS["OKBLUE"], COLORS["ENDC"]

>>>>>>> 42b9231b
        time_distribution_string = ""
        if len(self.time_dicts) > 0:
            times = [time for time in self.time_dicts[-1].values() if time is not None]
            jobs = [job[0] for job, time in self.time_dicts[-1].items() if time is not None]
            time_percentages = [str(round(100 * t / sum(times))) + jobs[i] for i, t in enumerate(times)]
            time_distribution_string = "[" + "|".join(map(str, time_percentages)) + "]"
        flat_print(f"{sc}{f'Iteration {self.iteration:5d}' if self.iteration != 0 else 'Before Training'}{ec}: "
                   f"Mean Rew.: {nc}{0 if self.cycle_reward_history[-1] is None else round(self.cycle_reward_history[-1], 2):8.2f}{ec}; "
                   f"Mean Len.: {nc}{0 if self.cycle_length_history[-1] is None else round(self.cycle_length_history[-1], 2):8.2f}{ec}; "
                   f"Total Episodes: {nc}{self.total_episodes_seen:5d}{ec}; "
                   f"Total Updates: {nc}{self.policy_optimizer.iterations.numpy().item():6d}{ec}; "
                   f"Total Frames: {nc}{round(self.total_frames_seen / 1e3, 3):8.3f}{ec}k; "
                   f"Exec. Speed: {nc}{self.current_fps:7.2f}{ec}fps {time_distribution_string}\n")

    def save_agent_state(self):
        """Save the current state of the agent into the agent directory, identified by the current iteration."""
        self.policy.save(self.agent_directory + f"/{self.iteration}/policy")
        self.value.save(self.agent_directory + f"/{self.iteration}/value")

        with open(self.agent_directory + f"/{self.iteration}/parameters.json", "w") as f:
            json.dump(self.get_parameters(), f)

    def get_parameters(self):
        """Get the agents parameters necessary to reconstruct it."""
        parameters = self.__dict__.copy()
        del parameters["env"]
        del parameters["policy"], parameters["value"], parameters["policy_value"]
        del parameters["policy_optimizer"], parameters["value_optimizer"]

        return parameters

    @staticmethod
    def from_agent_state(agent_id: int) -> "PPOAgent":
        """Build an agent from a previously saved state.

        Args:
            agent_id: the ID of the agent to be loaded

        Returns:
            loaded_agent: a PPOAgent object of the same state as the one saved into the path specified by agent_id
        """
        # TODO also load the state of the optimizers
        agent_path = BASE_SAVE_PATH + f"/{agent_id}"
        if not os.path.isdir(agent_path):
            raise FileNotFoundError("The given agent ID does not match any existing save history.")

        if len(os.listdir(agent_path)) == 0:
            raise FileNotFoundError("The given agent ID's save history is empty.")

        latest = max([int(re.match("([0-9]+)", fn).group(0)) for fn in os.listdir(agent_path)])
        policy = tf.keras.models.load_model(f"{agent_path}/{latest}/policy")
        value = tf.keras.models.load_model(f"{agent_path}/{latest}/value")

        with open(f"{agent_path}/{latest}/parameters.json", "r") as f:
            parameters = json.load(f)

        env = gym.make(parameters["env_name"])
        example_input = env.reset().reshape([1, -1]).astype(numpy.float32)
        value.predict(example_input)

        loaded_agent = PPOAgent(policy, value, env,
                                parameters["horizon"], parameters["workers"],
                                _make_dirs=False)

        for p, v in parameters.items():
            loaded_agent.__dict__[p] = v

        return loaded_agent<|MERGE_RESOLUTION|>--- conflicted
+++ resolved
@@ -18,7 +18,7 @@
 from tensorflow.keras.optimizers import Optimizer
 
 from agent.core import gaussian_pdf, gaussian_entropy, categorical_entropy
-from agent.gather import collect, condense_worker_outputs, ModelTuple, RESERVED_GATHERING_CPUS, \
+from agent.gather import collect, ModelTuple, RESERVED_GATHERING_CPUS, \
     read_dataset_from_storage
 from agent.policy import act_discrete, act_continuous
 from utilities.util import flat_print, env_extract_dims
@@ -433,12 +433,9 @@
         return lengths, rewards
 
     def report(self):
-<<<<<<< HEAD
         """Print a report of the current state of the training."""
-=======
+
         sc, nc, ec = COLORS["OKGREEN"], COLORS["OKBLUE"], COLORS["ENDC"]
-
->>>>>>> 42b9231b
         time_distribution_string = ""
         if len(self.time_dicts) > 0:
             times = [time for time in self.time_dicts[-1].values() if time is not None]
