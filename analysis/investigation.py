#!/usr/bin/env python
import os
from typing import List, Union

import gym
import tensorflow as tf

from agent.policies import BasePolicyDistribution
from agent.ppo import PPOAgent
from utilities.model_utils import is_recurrent_model, list_layer_names, get_layers_by_names, build_sub_model_to, \
    extract_layers
from utilities.util import parse_state, add_state_dims, flatten, insert_unknown_shape_dimensions
from utilities.wrappers import BaseWrapper, SkipWrapper


class Investigator:
    """Interface for investigating a policy network.

    The class serves as a wrapper to use a collection of methods that can extract information about the network."""

    def __init__(self, network: tf.keras.Model, distribution: BasePolicyDistribution, preprocessor: BaseWrapper = None):
        """Build an investigator for a network using a distribution.

        Args:
            network (tf.keras.Model):               the policy network to investigate
            distribution (BasePolicyDistribution):     a distribution that the network predicts
        """
        self.network: tf.keras.Model = network
        self.distribution: BasePolicyDistribution = distribution
        self.preprocessor: BaseWrapper = preprocessor if preprocessor is not None else SkipWrapper()

    @staticmethod
    def from_agent(agent: PPOAgent):
        """Instantiate an investigator from an agent object."""
        return Investigator(agent.policy, agent.distribution, preprocessor=agent.preprocessor)

    def list_layer_names(self, only_para_layers=True) -> List[str]:
        """Get a list of unique string representations of all layers in the network."""
        return list_layer_names(self.network, only_para_layers=only_para_layers)

    def list_convolutional_layer_names(self) -> List[str]:
        """Get a list of unique string representations of convolutional layers in the network."""
        return [layer.name for layer in extract_layers(self.network) if is_conv(layer)]

    def list_non_convolutional_layer_names(self) -> List[str]:
        """Get a list of unique string representations of non-convolutional layers in the network."""
        return [layer.name for layer in extract_layers(self.network) if
                not isinstance(layer, CONVOLUTION_BASE_CLASS) and not isinstance(layer, tf.keras.layers.Activation)]

    def get_layers_by_names(self, layer_names: Union[List[str], str]):
        """Retrieve the layer object identified from the model by its unique string representation."""
        if not isinstance(layer_names, list):
            layer_names = [layer_names]
        return get_layers_by_names(self.network, layer_names=layer_names)

    def get_layer_by_name(self, layer_name):
        """Retrieve the layer object identified from the model by its unique string representation."""
        return self.get_layers_by_names(layer_name)[0]

    def get_layer_weights(self, layer_name):
        """Get the weights of a layer identified by its unique name."""
        return self.get_layers_by_names(layer_name)[0].get_weights()

    def get_weight_dict(self):
        """Get a dictionary mapping layer names to the weights of the layers."""
        out = {}
        for layer_name in self.list_layer_names(only_para_layers=True):
            out[layer_name] = self.get_layer_weights(layer_name)

        return out

    def plot_model(self):
        """Plot the network graph into a file."""
        tf.keras.utils.plot_model(self.network, show_shapes=True)

    def dissect_recurrent_layer_weights(self, layer_name):
        """Return a recurrent cells weights and biases in a named dictionary."""
        layer = self.get_layers_by_names(layer_name)[0]

        if not is_recurrent_model(layer):
            raise ValueError("Cannot dissect non-recurrent layer...")

        units = layer.units

        # stolen from https://stackoverflow.com/a/51484524/5407682
        W = layer.get_weights()[0]
        U = layer.get_weights()[1]
        b = layer.get_weights()[2]

        if isinstance(layer, tf.keras.layers.SimpleRNN):
            return dict(
                W=W,
                U=U,
                b=b
            )
        elif isinstance(layer, tf.keras.layers.GRU):
            return dict(
                W_z=W[:, :units],
                W_r=W[:, units: units * 2],
                W_c=W[:, units * 2:],

                U_z=U[:, :units],
                U_r=U[:, units: units * 2],
                U_c=U[:, units * 2:],

                b_z=b[:units],
                b_r=b[units: units * 2],
                b_c=b[units * 2:],
            )
        elif isinstance(layer, tf.keras.layers.LSTM):
            return dict(
                W_i=W[:, :units],
                W_f=W[:, units: units * 2],
                W_c=W[:, units * 2: units * 3],
                W_o=W[:, units * 3:],

                U_i=U[:, :units],
                U_f=U[:, units: units * 2],
                U_c=U[:, units * 2: units * 3],
                U_o=U[:, units * 3:],

                b_i=b[:units],
                b_f=b[units: units * 2],
                b_c=b[units * 2: units * 3],
                b_o=b[units * 3:],
            )
        else:
            raise ValueError("Recurrent layer type not understood. Is it custom?")

    def get_layer_activations(self, layer_name: str, input_tensor=None):
        """Get activations of a layer. If no input tensor is given, a random tensor is used."""

        # make a sub model to the requested layer
        sub_model = build_sub_model_to(self.network, [layer_name])

        if input_tensor is None:
            input_tensor = tf.random.normal(insert_unknown_shape_dimensions(sub_model.input_shape))

        return sub_model.predict(input_tensor)

    def get_activations_over_episode(self, layer_names: Union[List[str], str], env: gym.Env, render: bool = False):
        """Run an episode using the network and get (s, activation, r) tuples for each timestep."""
        layer_names = layer_names if isinstance(layer_names, list) else [layer_names]

        states, activations, reward_trajectory, action_trajectory = [], [], [], []

        # make new model with multiple outputs
        polymodel = build_sub_model_to(self.network, layer_names, include_original=True)
        is_recurrent = is_recurrent_model(self.network)

        done = False
        state = env.reset()
        state = self.preprocessor.modulate((state, None, None, None))[0]
        while not done:
            dual_out = flatten(polymodel.predict(add_state_dims(parse_state(state), dims=2 if is_recurrent else 1)))
            activation, probabilities = dual_out[:-len(self.network.output)], dual_out[-len(self.network.output):]

            states.append(state)
            activations.append(activation)
            env.render() if render else ""

            action, _ = self.distribution.act(*probabilities)
            action_trajectory.append(action)
            observation, reward, done, _ = env.step(action)
            observation, reward, done, _ = self.preprocessor.modulate((observation, reward, done, None), update=False)

            state = observation
            reward_trajectory.append(reward)

        return [states, list(zip(*activations)), reward_trajectory, action_trajectory]

    def render_episode(self, env: gym.Env, to_gif: bool = False) -> None:
        """Render an episode in the given environment."""
        is_recurrent = is_recurrent_model(self.network)
        self.network.reset_states()

        done = False
        state = self.preprocessor.modulate((parse_state(env.reset()), None, None, None), update=False)[0]
        cumulative_reward = 0
        while not done:
            env.render() if not to_gif else env.render(mode="rgb_array")
            probabilities = flatten(
                self.network.predict(add_state_dims(parse_state(state), dims=2 if is_recurrent else 1)))

            action, _ = self.distribution.act(*probabilities)
            observation, reward, done, info = env.step(action)
            cumulative_reward += reward
            observation, reward, done, _ = self.preprocessor.modulate((parse_state(observation), reward, done, None),
                                                                      update=False)

            state = observation

        print(f"Achieved a score of {cumulative_reward}. "
              f"{'Good Boy!' if env.spec.reward_threshold is not None and cumulative_reward > env.spec.reward_threshold else ''}")


if __name__ == "__main__":
    print("INVESTIGATING")
    os.chdir("../")
    os.environ['TF_CPP_MIN_LOG_LEVEL'] = '3'
    os.environ['CUDA_VISIBLE_DEVICES'] = '-1'

<<<<<<< HEAD
    agent_007 = PPOAgent.from_agent_state(1583180664, from_iteration="b")
=======
    agent_007 = PPOAgent.from_agent_state( 1583256614 , from_iteration="b")
>>>>>>> e643b517
    inv = Investigator.from_agent(agent_007)

    inv.get_activations_over_episode("policy_recurrent_layer", agent_007.env)

    for i in range(100):
        inv.render_episode(agent_007.env, to_gif=False)<|MERGE_RESOLUTION|>--- conflicted
+++ resolved
@@ -8,7 +8,7 @@
 from agent.policies import BasePolicyDistribution
 from agent.ppo import PPOAgent
 from utilities.model_utils import is_recurrent_model, list_layer_names, get_layers_by_names, build_sub_model_to, \
-    extract_layers
+    extract_layers, CONVOLUTION_BASE_CLASS, is_conv
 from utilities.util import parse_state, add_state_dims, flatten, insert_unknown_shape_dimensions
 from utilities.wrappers import BaseWrapper, SkipWrapper
 
@@ -200,11 +200,7 @@
     os.environ['TF_CPP_MIN_LOG_LEVEL'] = '3'
     os.environ['CUDA_VISIBLE_DEVICES'] = '-1'
 
-<<<<<<< HEAD
     agent_007 = PPOAgent.from_agent_state(1583180664, from_iteration="b")
-=======
-    agent_007 = PPOAgent.from_agent_state( 1583256614 , from_iteration="b")
->>>>>>> e643b517
     inv = Investigator.from_agent(agent_007)
 
     inv.get_activations_over_episode("policy_recurrent_layer", agent_007.env)
