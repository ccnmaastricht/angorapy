#!/usr/bin/env python
"""Implementation of Proximal Policy Optimization Algorithm."""
import json
import logging
import multiprocessing
import os
import re
import shutil
import statistics
import time
from collections import OrderedDict
from inspect import getfullargspec as fargs
from typing import List, Tuple

import gym
import ray
import tensorflow as tf
from gym.spaces import Discrete, Box, Dict
from tensorflow.keras.optimizers import Optimizer
from tqdm import tqdm

import models
from agent.core import gaussian_log_pdf, gaussian_entropy_from_log, categorical_entropy_from_log, extract_discrete_action_probabilities
from agent.dataio import read_dataset_from_storage
from agent.gather import collect, evaluate
from utilities.const import COLORS, BASE_SAVE_PATH
from utilities.datatypes import ModelTuple, condense_stats
from utilities.util import flat_print, env_extract_dims, add_state_dims, merge_into_batch, is_recurrent_model, \
    reset_states_masked, detect_finished_episodes


class PPOAgent:
    """Agent using the Proximal Policy Optimization Algorithm for learning.
    
    The default is an implementation using two independent models for the critic and the actor. This is of course more
    expensive than using shared parameters because we need two forward and backward calculations
    per batch however this is what is used in the original paper and most implementations. During development this also
    turned out to be beneficial for performance relative to episodes seen in easy tasks (e.g. CartPole) and crucial
    to make any significant progress in more difficult environments such as LunarLander.
    """
    policy: tf.keras.Model
    value: tf.keras.Model
    joint: tf.keras.Model

    def __init__(self, model_builder, environment: gym.Env, horizon: int, workers: int, learning_rate: float = 0.001,
                 discount: float = 0.99, lam: float = 0.95, clip: float = 0.2,
                 c_entropy: float = 0.01, c_value: float = 0.5, gradient_clipping: float = None,
                 clip_values: bool = True, tbptt_length: int = 16, lr_schedule: str = None,
                 _make_dirs=True, debug: bool = False):
        """ Initialize the PPOAgent with given hyperparameters. Policy and value network will be freshly initialized.

        Args:
            model_builder: a function creating a policy, value and joint model
            environment (gym.Env): the environment in which the agent will learn 
            horizon (int): the number of timesteps each worker collects 
            workers (int): the number of workers
            learning_rate (float): the learning rate of the Adam optimizer
            discount (float): discount factor for future rewards during collection
            lam (float): lambda parameter of the generalized advantage estimation
            clip (float): clipping range for both policy and value loss
            c_entropy (float): coefficient for entropy in the combined loss
            c_value (float): coefficient fot value in the combined loss
            gradient_clipping (float): max norm for the gradient clipping, set None to deactivate (default)
            clip_values (bool): boolean switch to turn off or on the clipping of the value loss
            lr_schedule (str): type of scheduler for the learning rate, default None (constant learning rate). Can be
                either None or 'exponential'
            _make_dirs (bool): internal parameter to indicate whether or not to recreate the directories
            debug (bool): turn on/off debugging mode
        """
        super().__init__()
        self.debug = debug

        # checkups
        assert lr_schedule is None or isinstance(lr_schedule, str)

        # environment info
        self.env = environment
        self.env_name = self.env.unwrapped.spec.id
        self.state_dim, self.n_actions = env_extract_dims(self.env)
        if isinstance(self.env.action_space, Discrete):
            self.continuous_control = False
        elif isinstance(self.env.action_space, Box):
            self.continuous_control = True
        else:
            raise NotImplementedError(f"PPO cannot handle unknown Action Space Typ: {self.env.action_space}")

        # hyperparameters
        self.horizon = horizon
        self.workers = workers
        self.discount = discount
        self.learning_rate = learning_rate
        self.clip = clip
        self.c_entropy = tf.constant(c_entropy, dtype=tf.float32)
        self.c_value = tf.constant(c_value, dtype=tf.float32)
        self.lam = lam
        self.gradient_clipping = gradient_clipping if gradient_clipping != 0 else None
        self.clip_values = clip_values
        self.tbptt_length = tbptt_length

        # learning rate schedule
        if lr_schedule is None:
            self.lr_schedule = learning_rate
        elif lr_schedule.lower() == "exponential":
            self.lr_schedule = tf.keras.optimizers.schedules.ExponentialDecay(
                initial_learning_rate=self.learning_rate,
                decay_steps=1000,
                decay_rate=0.98
            )
        else:
            raise ValueError("Unknown Schedule type. Choose one of (None, exponential)")

        # models and optimizers
        self.model_builder = model_builder
        self.builder_function_name = model_builder.__name__
        self.policy, self.value, self.joint = model_builder(self.env, **({"bs": 1} if "bs" in fargs(
            model_builder).args else {}))
        self.optimizer: Optimizer = tf.keras.optimizers.Adam(learning_rate=self.lr_schedule, epsilon=1e-5)
        self.is_recurrent = is_recurrent_model(self.policy)
        if not self.is_recurrent:
            self.tbptt_length = 1

        # passing one sample, which for some reason prevents cuDNN init error
        if isinstance(self.env.observation_space, Dict) and "observation" in self.env.observation_space.sample():
            self.joint(merge_into_batch(
                [add_state_dims(self.env.observation_space.sample()["observation"], dims=1) for _ in range(1)]))

        # miscellaneous
        self.iteration = 0
        self.current_fps = 0
        self.device = "CPU:0"
        self.model_export_dir = "storage/saved_models/exports/"
        self.agent_id = round(time.time())
        self.agent_directory = f"{BASE_SAVE_PATH}/{self.agent_id}/"
        if _make_dirs:
            os.makedirs(self.model_export_dir, exist_ok=True)
            os.makedirs(self.agent_directory, exist_ok=True)

        if os.path.isdir("storage/experience"):
            shutil.rmtree("storage/experience/")
        os.makedirs("storage/experience/", exist_ok=True)

        # statistics
        self.total_frames_seen = 0
        self.total_episodes_seen = 0
        self.episode_reward_history = []
        self.episode_length_history = []
        self.cycle_reward_history = []
        self.cycle_length_history = []
        self.entropy_history = []
        self.policy_loss_history = []
        self.value_loss_history = []
        self.time_dicts = []
        self.underflow_history = []

    def set_gpu(self, activated: bool):
        """Set GPU usage mode."""
        self.device = "GPU:0" if activated else "CPU:0"

    def policy_loss(self, action_prob: tf.Tensor, old_action_prob: tf.Tensor, advantage: tf.Tensor) -> tf.Tensor:
        """Actor's clipped objective as given in the PPO paper. Original objective is to be maximized
        (as given in the paper), but this is the negated objective to be minimized! In the recurrent version
        a mask is calculated based on 0 values in the old_action_prob tensor. This mask is then applied in the mean
        operation of the loss.

        Args:
          action_prob (tf.Tensor): the probability of the action for the state under the current policy
          old_action_prob (tf.Tensor): the probability of the action taken given by the old policy during the episode
          advantage (tf.Tensor): the advantage that taking the action gives over the estimated state value

        Returns:
          the value of the objective function

        """
        r = tf.exp(action_prob - old_action_prob)
        clipped = tf.maximum(
            tf.math.multiply(r, -advantage),
            tf.math.multiply(tf.clip_by_value(r, 1 - self.clip, 1 + self.clip), -advantage)
        )

        if self.is_recurrent:
            # build and apply a mask over the probabilities (recurrent)
            mask = tf.not_equal(old_action_prob, 0)
            clipped_masked = tf.where(mask, clipped, 0)
            return tf.reduce_sum(clipped_masked) / tf.reduce_sum(tf.cast(mask, tf.float32))
        else:
            return tf.reduce_mean(clipped)

    def value_loss(self, value_predictions: tf.Tensor, old_values: tf.Tensor, returns: tf.Tensor,
                   old_action_prob: tf.Tensor, clip: bool = True) -> tf.Tensor:
        """Loss of the critic network as squared error between the prediction and the sampled future return. In the
        recurrent case a mask is calculated based on 0 values in the old_action_prob tensor. This mask is then applied
        in the mean operation of the loss.

        Args:
          value_predictions (tf.Tensor): value prediction by the current critic network
          old_values (tf.Tensor): value prediction by the old critic network during gathering
          returns (tf.Tensor): discounted return estimation
          old_action_prob (tf.Tensor): probabilities from old policy, used to determine mask
          clip (object): (Default value = True) value loss can be clipped by same range as policy loss

        Returns:
          squared error between prediction and return
        """
        error = tf.square(value_predictions - returns)
        if clip:
            # clips value error to reduce variance
            clipped_values = old_values + tf.clip_by_value(value_predictions - old_values, -self.clip, self.clip)
            clipped_error = tf.square(clipped_values - returns)

            error = tf.maximum(clipped_error, error) * 0.5

        if self.is_recurrent:
            # build and apply a mask over the old values (recurrent)
            mask = tf.not_equal(old_action_prob, 0)
            error_masked = tf.where(mask, error, 0)  # masking with tf.where because inf * 0 = nan...
            return tf.reduce_sum(error_masked) / tf.reduce_sum(tf.cast(mask, tf.float32))
        else:
            return tf.reduce_mean(error)

    def entropy_bonus(self, policy_output: tf.Tensor) -> tf.Tensor:
        """Entropy of policy output acting as regularization by preventing dominance of one action. The higher the
        entropy, the less probability mass lies on a single action, which would hinder exploration. We hence reduce
        the loss by the (scaled by c_entropy) entropy to encourage a certain degree of exploration.

        Args:
          policy_output (tf.Tensor): a tensor containing (batches of) probabilities for actions in the case of discrete
            actions or (batches of) means and standard deviations for continuous control.

        Returns:
          entropy bonus
        """
        if self.continuous_control:
            return tf.reduce_mean(gaussian_entropy_from_log(policy_output[1]))
        else:
            return tf.reduce_mean(categorical_entropy_from_log(policy_output))

    def drill(self, n: int, epochs: int, batch_size: int, monitor=None, export: bool = False, save_every: int = 0,
              separate_eval: bool = False, ray_already_initialized: bool = False) -> "PPOAgent":
        """Start a training loop of the agent.
        
        Runs **n** cycles of experience gathering and optimization based on the gathered experience.

        Args:
            n (int): the number of experience-optimization cycles that shall be run
            epochs (int): the number of epochs for which the model is optimized on the same experience data
            batch_size (int): batch size for the optimization
            monitor: story telling object that creates visualizations of the training process on the fly (Default
                value = None)
            export (bool): boolean indicator for whether communication with workers is achieved through file saving
                or direct weight passing (Default value = False)
            save_every (int): for any int x > 0 save the policy every x iterations, if x = 0 (default) do not save
            separate_eval (bool): if false (default), use episodes from gathering for statistics, if true, evaluate 10
                additional episodes.

        Returns:
            self
        """
        assert self.horizon * self.workers >= batch_size, "Batch Size is larger than the number of transitions."
        if self.is_recurrent and batch_size > self.workers:
            logging.warning(
                f"Batchsize is larger than possible with the available number of independent sequences for "
                f"Truncated BPTT. Setting batchsize to {self.workers}, which means {self.workers * self.tbptt_length} "
                f"transitions per batch.")
            batch_size = self.workers

        # rebuild model with desired batch size
        weights = self.joint.get_weights()
        self.policy, self.value, self.joint = self.model_builder(self.env, **({"bs": batch_size} if "bs" in fargs(
            self.model_builder).args else {}))
        self.joint.set_weights(weights)

        available_cpus = multiprocessing.cpu_count()
        if not ray_already_initialized:
            ray.init(local_mode=self.debug, num_cpus=available_cpus, logging_level=logging.ERROR,
                     object_store_memory=1e+9, memory=1e+9)
        print(f"Parallelizing {self.workers} Workers Over {available_cpus} Threads.\n")
        for self.iteration in range(self.iteration, n):
            time_dict = OrderedDict()
            subprocess_start = time.time()

            # run simulations in parallel
            flat_print("Gathering...")

            # export the current state of the policy and value network under unique (-enough) key
            name_key = round(time.time())
            if export:
                self.joint.save(f"{self.model_export_dir}/{name_key}/model")
                model_representation = f"{self.model_export_dir}/{name_key}/"
            else:
                model_representation = ModelTuple(self.builder_function_name, self.joint.get_weights())

            # create processes and execute them
            split_stats = ray.get([collect.remote(model_representation, self.horizon, self.env_name, self.discount,
                                                  self.lam, self.tbptt_length, pid) for pid in range(self.workers)])
            stats = condense_stats(split_stats)

            time_dict["gathering"] = time.time() - subprocess_start
            subprocess_start = time.time()

            dataset = read_dataset_from_storage(dtype_actions=tf.float32 if self.continuous_control else tf.int32,
                                                is_shadow_hand=isinstance(self.state_dim, tuple))

            time_dict["communication"] = time.time() - subprocess_start
            subprocess_start = time.time()

            # clean up the saved models
            if export:
                shutil.rmtree(f"{self.model_export_dir}/{name_key}")

            # process stats from actors
            self.underflow_history.append(stats.tbptt_underflow)
            if not separate_eval:
                if stats.numb_completed_episodes == 0:
                    print("WARNING: You are using a horizon that caused this cycle to not finish a single episode. "
                          "Consider activating separate evaluation in drill() to get meaningful statistics.")

                self.episode_length_history.extend(stats.episode_lengths)
                self.episode_reward_history.extend(stats.episode_rewards)
                self.cycle_length_history.append(None if stats.numb_completed_episodes == 0
                                                 else statistics.mean(stats.episode_lengths))
                self.cycle_reward_history.append(None if stats.numb_completed_episodes == 0
                                                 else statistics.mean(stats.episode_rewards))
            else:
                flat_print("Evaluating...")
                eval_lengths, eval_rewards = self.evaluate(8, ray_already_initialized=True)
                self.episode_length_history.extend(eval_lengths)
                self.episode_reward_history.extend(eval_rewards)
                self.cycle_length_history.append(statistics.mean(eval_lengths))
                self.cycle_reward_history.append(statistics.mean(eval_rewards))

            time_dict["evaluating"] = time.time() - subprocess_start
            subprocess_start = time.time()

            self.report()

            flat_print("Optimizing...")
            self.optimize_model(dataset, epochs, batch_size)

            time_dict["optimizing"] = time.time() - subprocess_start
            subprocess_start = time.time()

            flat_print("Finalizing...")
            self.total_frames_seen += stats.numb_processed_frames
            self.total_episodes_seen += stats.numb_completed_episodes

            if monitor is not None and monitor.gif_every != 0 and (self.iteration + 1) % monitor.gif_every == 0:
                print("Creating Episode GIFs for current state of policy...")
                monitor.create_episode_gif(n=1)

            if monitor is not None and monitor.frequency != 0 and (self.iteration + 1) % monitor.frequency == 0:
                monitor.update()

            if save_every != 0 and self.iteration != 0 and (self.iteration + 1) % save_every == 0:
                self.save_agent_state()

            time_dict["finalizing"] = time.time() - subprocess_start

            # calculate processing speed in fps
            self.current_fps = stats.numb_processed_frames / (sum([v for v in time_dict.values() if v is not None]))
            self.time_dicts.append(time_dict)

        return self

    @tf.function
    def _learn_on_batch(self, batch):
        # optimize policy and value network simultaneously
        with tf.GradientTape() as tape:
            state_batch = batch["state"] if "state" in batch else (batch["in_vision"], batch["in_proprio"],
                                                                   batch["in_touch"], batch["in_goal"])
            policy_output, value_output = self.joint(state_batch, training=True)
            old_values = batch["return"] - batch["advantage"]

            if self.continuous_control:
                # if action space is continuous, calculate PDF at chosen action value
                means, stdevs = policy_output
                action_probabilities = gaussian_log_pdf(batch["action"], means=means, log_stdevs=stdevs)
            else:
                # if the action space is discrete, extract the probabilities of actions actually chosen
                action_probabilities = extract_discrete_action_probabilities(policy_output, batch["action"])

            # calculate the clipped loss
            policy_loss = self.policy_loss(action_prob=action_probabilities, old_action_prob=batch["action_prob"],
                                           advantage=batch["advantage"])
            value_loss = self.value_loss(value_predictions=tf.squeeze(value_output, axis=-1), old_values=old_values,
                                         returns=batch["return"], old_action_prob=batch["action_prob"],
                                         clip=self.clip_values)
            entropy = self.entropy_bonus(policy_output)
            total_loss = policy_loss + tf.multiply(self.c_value, value_loss) - tf.multiply(self.c_entropy, entropy)

        gradients = tape.gradient(total_loss, self.joint.trainable_variables)
        # clip gradients to avoid gradient explosion and stabilize learning
        if self.gradient_clipping is not None:
            gradients, _ = tf.clip_by_global_norm(gradients, self.gradient_clipping)
        self.optimizer.apply_gradients(zip(gradients, self.joint.trainable_variables))

        # check for NaNs to detect errors early
        if tf.executing_eagerly():
            if __debug__ and tf.reduce_any(list(map(lambda x: tf.reduce_any(tf.math.is_nan(x)), gradients))):
                print("At least part of the gradients were NaN. That sucks big time.")
            if __debug__ and tf.reduce_any(tf.math.is_nan(entropy)):
                print("Entropy became NaN during training. Something is going horribly wrong.")
            if __debug__ and tf.reduce_any(tf.math.is_nan(policy_loss)):
                print("Policy Loss became NaN during training. Something is going horribly wrong.")
            if __debug__ and tf.reduce_any(tf.math.is_nan(value_loss)):
                print("Value Loss became NaN during training. Something is going horribly wrong.")

        return tf.reduce_mean(entropy), tf.reduce_mean(policy_loss), tf.reduce_mean(value_loss)

    def optimize_model(self, dataset: tf.data.Dataset, epochs: int, batch_size: int) -> None:
        """Optimize the agent's policy and value network based on a given dataset.
        
        Since data processing is apparently not possible with tensorflow data sets on a GPU, we will only let the GPU
        handle the training, but keep the rest of the data pipeline on the CPU. I am not currently sure if this is the
        best approach, but it might be the good anyways for large data chunks anyways due to GPU memory limits. It also
        should not make much of a difference since gym runs entirely on CPU anyways, hence for every experience
        gathering we need to transfer all Tensors from CPU to GPU, no matter whether the dataset is stored on GPU or
        not. Even more so this applies with running simulations on the cluster.

        Args:
            dataset (tf.data.Dataset): tensorflow dataset containing s, a, p(a), r and A as components per data point
            epochs (int): number of epochs to train on this dataset
            batch_size (int): batch size with which the dataset is sampled

        Returns:
            None
        """
        progressbar = tqdm(total=epochs * ((self.horizon * self.workers / self.tbptt_length) / batch_size),
                           leave=False, desc="Optimizing")
        policy_loss_history, value_loss_history, entropy_history = [], [], []
        for epoch in range(epochs):
            # for each epoch, dataset first should be shuffled to break correlation, then divided into batches
            # dataset = dataset.shuffle(10000)
            batched_dataset = dataset.batch(batch_size, drop_remainder=True)
            policy_epoch_losses, value_epoch_losses, entropies = [], [], []
            for b in batched_dataset:
                # use the dataset to optimize the model
                with tf.device(self.device):
                    if not self.is_recurrent:
                        ent, pi_loss, v_loss = self._learn_on_batch(b)
                        progressbar.update(1)
                    else:
                        # truncated back propagation through time
                        # batch shape: (BATCH_SIZE, N_SUBSEQUENCES, SUBSEQUENCE_LENGTH, *STATE_DIMS)
                        split_batch = {k: tf.split(v, v.shape[1], axis=1) for k, v in b.items()}
                        for i in range(len(split_batch["advantage"])):
                            # extract subsequence and squeeze away the N_SUBSEQUENCES dimension
                            partial_batch = {k: tf.squeeze(v[i], axis=1) for k, v in split_batch.items()}
                            ent, pi_loss, v_loss = self._learn_on_batch(partial_batch)
                            progressbar.update(1)

                            # make partial RNN state resets
                            reset_mask = detect_finished_episodes(partial_batch["action_prob"])
                            reset_states_masked(self.joint, reset_mask)

                entropies.append(ent)
                policy_epoch_losses.append(pi_loss)
                value_epoch_losses.append(v_loss)

                # reset RNN states after each outer batch
                self.joint.reset_states()

            # remember some statistics
            policy_loss_history.append(tf.reduce_mean(policy_epoch_losses).numpy().item())
            value_loss_history.append(tf.reduce_mean(value_epoch_losses).numpy().item())
            entropy_history.append(tf.reduce_mean(entropies).numpy().item())

        # store statistics in agent history
        self.policy_loss_history.append(statistics.mean(policy_loss_history))
        self.value_loss_history.append(statistics.mean(value_loss_history))
        self.entropy_history.append(statistics.mean(entropy_history))

        progressbar.close()

    def evaluate(self, n: int, ray_already_initialized: bool = False) -> Tuple[List[int], List[int]]:
        """Evaluate the current state of the policy on the given environment for n episodes. Optionally can render to
        visually inspect the performance.

        Args:
            n (int): integer value indicating the number of episodes that shall be run
            ray_already_initialized (bool): if True, do not initialize ray again (default False)

        Returns:
            two lists of length n, giving episode lengths and rewards respectively
        """
        if not ray_already_initialized:
            ray.init(local_mode=self.debug, logging_level=logging.ERROR)

        model_representation = ModelTuple(self.builder_function_name, self.policy.get_weights())
        result_ids = [evaluate.remote(model_representation, self.env_name) for _ in range(n)]

        lengths, rewards = zip(*[ray.get(oi) for oi in result_ids])

        return lengths, rewards

    def report(self):
        """Print a report of the current state of the training."""
        sc, nc, ec = COLORS["OKGREEN"], COLORS["OKBLUE"], COLORS["ENDC"]
        time_distribution_string = ""
        if len(self.time_dicts) > 0:
            times = [time for time in self.time_dicts[-1].values() if time is not None]
            jobs = [job[0] for job, time in self.time_dicts[-1].items() if time is not None]
            time_percentages = [str(round(100 * t / sum(times))) + jobs[i] for i, t in enumerate(times)]
            time_distribution_string = "[" + "|".join(map(str, time_percentages)) + "]"
        if isinstance(self.lr_schedule, tf.keras.optimizers.schedules.LearningRateSchedule):
            current_lr = self.lr_schedule(self.optimizer.iterations)
        else:
            current_lr = self.lr_schedule
        pi_loss = 0 if len(self.policy_loss_history) == 0 else round(self.policy_loss_history[-1], 2)
        v_loss = 0 if len(self.value_loss_history) == 0 else round(self.value_loss_history[-1], 2)
        ent = 0 if len(self.entropy_history) == 0 else round(self.entropy_history[-1], 2)
        underflow = f"Waste: {self.underflow_history[-1]}; " if self.underflow_history[-1] is not None else ""
        flat_print(f"{sc}{f'Iteration {self.iteration:5d}' if self.iteration != 0 else 'Before Training'}{ec}: "
                   f"AvgRew.: {nc}{0 if self.cycle_reward_history[-1] is None else round(self.cycle_reward_history[-1], 2):8.2f}{ec}; "
                   f"AvgLen.: {nc}{0 if self.cycle_length_history[-1] is None else round(self.cycle_length_history[-1], 2):8.2f}{ec}; "
                   f"Loss.: [{nc}{pi_loss:6.2f}{ec}|{nc}{v_loss:6.2f}{ec}|{nc}{ent:6.2f}{ec}]; "
                   f"Eps.: {nc}{self.total_episodes_seen:5d}{ec}; "
                   f"Lr: {nc}{current_lr:.2e}{ec}; "
                   f"Updates: {nc}{self.optimizer.iterations.numpy().item():6d}{ec}; "
                   f"Frames: {nc}{round(self.total_frames_seen / 1e3, 3):8.3f}{ec}k; "
                   f"{underflow}"
                   f"Speed: {nc}{self.current_fps:7.2f}{ec}fps {time_distribution_string}\n")

    def save_agent_state(self):
        """Save the current state of the agent into the agent directory, identified by the current iteration."""
        self.joint.save_weights(self.agent_directory + f"/{self.iteration}/weights")

        with open(self.agent_directory + f"/{self.iteration}/parameters.json", "w") as f:
            json.dump(self.get_parameters(), f)

    def get_parameters(self):
        """Get the agents parameters necessary to reconstruct it."""
        parameters = self.__dict__.copy()
        del parameters["env"]
        del parameters["policy"], parameters["value"], parameters["joint"]
        del parameters["optimizer"], parameters["lr_schedule"], parameters["model_builder"]

        parameters["c_entropy"] = parameters["c_entropy"].numpy().item()
        parameters["c_value"] = parameters["c_value"].numpy().item()

        return parameters

    @staticmethod
    def from_agent_state(agent_id: int) -> "PPOAgent":
        """Build an agent from a previously saved state.

        Args:
            agent_id: the ID of the agent to be loaded

        Returns:
            loaded_agent: a PPOAgent object of the same state as the one saved into the path specified by agent_id
        """
        # TODO also load the state of the optimizers
        agent_path = BASE_SAVE_PATH + f"/{agent_id}"
        if not os.path.isdir(agent_path):
            raise FileNotFoundError("The given agent ID does not match any existing save history.")

        if len(os.listdir(agent_path)) == 0:
            raise FileNotFoundError("The given agent ID's save history is empty.")
<<<<<<< HEAD
        print(agent_path)
        print(os.listdir(agent_path))
        latest = max([int(re.match("([0-9]+)", fn).group(0)) for fn in os.listdir(agent_path)])
=======

        latest_matches = [re.match("([0-9]+)", fn) for fn in os.listdir(agent_path)]
        latest = max([int(m.group(0)) for m in latest_matches if m is not None])
        print(f"Loading from most recent iteration {latest}.")
>>>>>>> 574d08db
        with open(f"{agent_path}/{latest}/parameters.json", "r") as f:
            parameters = json.load(f)

        model_builder = getattr(models, parameters["builder_function_name"])

        env = gym.make(parameters["env_name"])

        loaded_agent = PPOAgent(model_builder,
                                environment=env,
                                horizon=parameters["horizon"],
                                workers=parameters["workers"],
                                learning_rate=parameters["learning_rate"],
                                discount=parameters["discount"],
                                lam=parameters["lam"],
                                clip=parameters["clip"],
                                c_entropy=parameters["c_entropy"],
                                c_value=parameters["c_value"],
                                gradient_clipping=parameters["gradient_clipping"],
                                clip_values=parameters["clip_values"],
                                tbptt_length=parameters["tbptt_length"],
                                _make_dirs=False)

        for p, v in parameters.items():
            loaded_agent.__dict__[p] = v

        loaded_agent.joint.load_weights(f"{BASE_SAVE_PATH}/{agent_id}/" + f"/{latest}/weights")

        return loaded_agent<|MERGE_RESOLUTION|>--- conflicted
+++ resolved
@@ -556,16 +556,10 @@
 
         if len(os.listdir(agent_path)) == 0:
             raise FileNotFoundError("The given agent ID's save history is empty.")
-<<<<<<< HEAD
-        print(agent_path)
-        print(os.listdir(agent_path))
-        latest = max([int(re.match("([0-9]+)", fn).group(0)) for fn in os.listdir(agent_path)])
-=======
 
         latest_matches = [re.match("([0-9]+)", fn) for fn in os.listdir(agent_path)]
         latest = max([int(m.group(0)) for m in latest_matches if m is not None])
         print(f"Loading from most recent iteration {latest}.")
->>>>>>> 574d08db
         with open(f"{agent_path}/{latest}/parameters.json", "r") as f:
             parameters = json.load(f)
 
