"""Module for additional environments as well as registering modified environments."""

import gym

from environments.evasion import Evasion
from environments.evasionwalls import EvasionWalls
from environments.race import Race
from environments.shadowhand import ShadowHandBlock
from environments.tunnel import Tunnel, TunnelRAM

# SHADOW HAND

gym.envs.register(
    id='ShadowHandBlind-v0',
    entry_point='environments:ShadowHandBlock',
    kwargs={"visual_input": False, "max_steps": 500},
)

gym.envs.register(
<<<<<<< HEAD
   id='ShadowHand-v1',
   entry_point='environments:ShadowHandBlock',
   kwargs={"visual_input": True, "max_steps": 100},
=======
    id='ShadowHand-v0',
    entry_point='environments:ShadowHandBlock',
    kwargs={"visual_input": True, "max_steps": 100},
>>>>>>> 2d032259
)

# MODIFIED ENVIRONMENTS

gym.envs.register(
    id='MountainCarLong-v0',
    entry_point='gym.envs.classic_control:MountainCarEnv',
    max_episode_steps=500,
    reward_threshold=-110.0,
)

# CUSTOM SIMPLE GAMES FROM RLASPA PROJECT
gym.envs.register(
    id='Race-v0',
    entry_point='environments:Race',
    kwargs={'width': 30, 'height': 30,
            'driver_chance': 0.05},
)
gym.envs.register(
    id='Evasion-v0',
    entry_point='environments:Evasion',
    kwargs={'width': 30, 'height': 30,
            'obstacle_chance': 0.05},
)
gym.envs.register(
    id='Tunnel-v0',
    entry_point='environments:Tunnel',
    kwargs={'width': 30, 'height': 30},
)

gym.envs.register(
    id='TunnelRAM-v0',
    entry_point='environments:TunnelRAM',
    kwargs={'width': 30, 'height': 30},
)

gym.envs.register(
    id='EvasionWalls-v0',
    entry_point='environments:EvasionWalls',
    kwargs={'width': 30, 'height': 30},
)<|MERGE_RESOLUTION|>--- conflicted
+++ resolved
@@ -17,15 +17,9 @@
 )
 
 gym.envs.register(
-<<<<<<< HEAD
-   id='ShadowHand-v1',
-   entry_point='environments:ShadowHandBlock',
-   kwargs={"visual_input": True, "max_steps": 100},
-=======
     id='ShadowHand-v0',
     entry_point='environments:ShadowHandBlock',
     kwargs={"visual_input": True, "max_steps": 100},
->>>>>>> 2d032259
 )
 
 # MODIFIED ENVIRONMENTS
